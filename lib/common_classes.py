--- conflicted
+++ resolved
@@ -62,11 +62,8 @@
         self.text_lines = []
         self.format_and_wrap_text()
         
-<<<<<<< HEAD
         #print('>>> dpi: %f' % self.text_dpi)
-=======
         self.window_dims = (context.window.width, context.window.height)
->>>>>>> 39d2f034
         
     def hover(self,mouse_x, mouse_y):
         regOverlap = bpy.context.user_preferences.system.use_region_overlap
