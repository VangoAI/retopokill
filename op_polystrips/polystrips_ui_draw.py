'''
Copyright (C) 2015 CG Cookie
http://cgcookie.com
hello@cgcookie.com

Created by Jonathan Denning, Jonathan Williamson, and Patrick Moore

    This program is free software: you can redistribute it and/or modify
    it under the terms of the GNU General Public License as published by
    the Free Software Foundation, either version 3 of the License, or
    (at your option) any later version.

    This program is distributed in the hope that it will be useful,
    but WITHOUT ANY WARRANTY; without even the implied warranty of
    MERCHANTABILITY or FITNESS FOR A PARTICULAR PURPOSE.  See the
    GNU General Public License for more details.

    You should have received a copy of the GNU General Public License
    along with this program.  If not, see <http://www.gnu.org/licenses/>.
'''

# System imports
import math
import itertools
import time
from mathutils import Vector, Quaternion, Matrix
from mathutils.geometry import intersect_point_line, intersect_line_plane

# Blender imports
import bgl
import blf
import bmesh
import bpy
from bpy_extras.view3d_utils import location_3d_to_region_2d, region_2d_to_vector_3d
from bpy_extras.view3d_utils import region_2d_to_location_3d, region_2d_to_origin_3d

# Common imports
from ..lib import common_utilities
from ..lib import common_drawing_px
<<<<<<< HEAD
from ..lib.common_utilities import iter_running_sum, dprint, get_object_length_scale, profiler, AddonLocator
from ..lib.common_bezier import cubic_bezier_blend_t, cubic_bezier_derivative
=======
from ..lib.common_utilities import iter_running_sum, dprint, get_object_length_scale, profiler
>>>>>>> d6de495d

from ..preferences import RetopoFlowPreferences
from ..cache import mesh_cache

class Polystrips_UI_Draw():
    
    def draw_postview(self, context):
        ''' Place post view drawing code in here '''
        self.draw_3d(context)
        pass
    
    def draw_postpixel(self, context):
        ''' Place post pixel drawing code in here '''
        
        settings = common_utilities.get_settings()
        region,r3d = context.region,context.space_data.region_3d

        new_matrix = [v for l in r3d.view_matrix for v in l]
        if self.post_update or self.last_matrix != new_matrix:
            '''
            for gv in self.polystrips.gverts:
                gv.update_visibility(r3d)
                
            for gv in self.polystrips.extension_geometry:
                gv.update_visibility(r3d)
                
            for ge in self.polystrips.gedges:
                ge.update_visibility(r3d)
            for gp in self.polystrips.gpatches:
                gp.update_visibility(r3d)
            if self.act_gedge:
                for gv in [self.act_gedge.gvert1, self.act_gedge.gvert2]:
                    gv.update_visibility(r3d)
            if self.act_gvert:
                for gv in self.act_gvert.get_inner_gverts():
                    gv.update_visibility(r3d)

            if len(self.snap_eds):
                print('snap eds are used! but probably not')
                mx = self.mx
                self.snap_eds_vis = [False not in common_utilities.ray_cast_visible_bvh([mx * ed.verts[0].co, mx * ed.verts[1].co], mesh_cache['bvh'], self.mx, r3d) for ed in self.snap_eds]

            self.post_update = False
            '''
            self.last_matrix = new_matrix

        self.draw_2D(context)

    def draw_gedge_direction(self, context, gedge, color):
        p0,p1,p2,p3 = gedge.gvert0.snap_pos,  gedge.gvert1.snap_pos,  gedge.gvert2.snap_pos,  gedge.gvert3.snap_pos
        n0,n1,n2,n3 = gedge.gvert0.snap_norm, gedge.gvert1.snap_norm, gedge.gvert2.snap_norm, gedge.gvert3.snap_norm
        pm = cubic_bezier_blend_t(p0,p1,p2,p3,0.5)
        px = cubic_bezier_derivative(p0,p1,p2,p3,0.5).normalized()
        pn = (n0+n3).normalized()
        py = pn.cross(px).normalized()
        rs = (gedge.gvert0.radius+gedge.gvert3.radius) * 0.35
        rl = rs * 0.75
        p3d = [pm-px*rs,pm+px*rs,pm+px*(rs-rl)+py*rl,pm+px*rs,pm+px*(rs-rl)-py*rl]
        common_drawing_px.draw_polyline_from_3dpoints(context, p3d, color, 5, "GL_LINE_SMOOTH")


    def draw_gedge_text(self, gedge,context, text):
        l = len(gedge.cache_igverts)
        if l > 4:
            n_quads = math.floor(l/2) + 1
            mid_vert_ind = math.floor(l/2)
            mid_vert = gedge.cache_igverts[mid_vert_ind]
            position_3d = mid_vert.position + 1.5 * mid_vert.tangent_y * mid_vert.radius
        else:
            position_3d = (gedge.gvert0.position + gedge.gvert3.position)/2
        
        position_2d = location_3d_to_region_2d(context.region, context.space_data.region_3d,position_3d)
        txt_width, txt_height = blf.dimensions(0, text)
        blf.position(0, position_2d[0]-(txt_width/2), position_2d[1]-(txt_height/2), 0)
        blf.draw(0, text)

    def draw_gedge_info(self, gedge,context):
        '''
        helper draw module to display info about the Gedge
        '''
        l = len(gedge.cache_igverts)
        if l > 4:
            n_quads = math.floor(l/2) + 1
        else:
            n_quads = 3
        self.draw_gedge_text(gedge, context, str(n_quads))

    def draw_3d(self, context):
        settings = common_utilities.get_settings()
        region,r3d = context.region,context.space_data.region_3d
        
        color_inactive = RetopoFlowPreferences.theme_colors_mesh[settings.theme]
        color_selection = RetopoFlowPreferences.theme_colors_selection[settings.theme]
        color_active = RetopoFlowPreferences.theme_colors_active[settings.theme]

        color_frozen = RetopoFlowPreferences.theme_colors_frozen[settings.theme]
        color_warning = RetopoFlowPreferences.theme_colors_warning[settings.theme]

        bgl.glEnable(bgl.GL_POINT_SMOOTH)

        color_handle = (color_inactive[0], color_inactive[1], color_inactive[2], 1.00)
        color_border = (color_inactive[0], color_inactive[1], color_inactive[2], 1.00)
        color_fill   = (color_inactive[0], color_inactive[1], color_inactive[2], 0.20)
        color_mirror = (color_frozen[0], color_frozen[1], color_frozen[2], 0.20)
        
        bgl.glDepthRange(0.0, 0.999)
        
        def draw3d_polyline(context, points, color, thickness, LINE_TYPE):
            if LINE_TYPE == "GL_LINE_STIPPLE":
                bgl.glLineStipple(4, 0x5555)  #play with this later
                bgl.glEnable(bgl.GL_LINE_STIPPLE)  
            bgl.glEnable(bgl.GL_BLEND)
            bgl.glColor4f(*color)
            bgl.glLineWidth(thickness)
            bgl.glDepthRange(0.0, 0.997)
            bgl.glBegin(bgl.GL_LINE_STRIP)
            for coord in points: bgl.glVertex3f(*coord)
            bgl.glEnd()
            bgl.glLineWidth(1)
            if LINE_TYPE == "GL_LINE_STIPPLE":
                bgl.glDisable(bgl.GL_LINE_STIPPLE)
                bgl.glEnable(bgl.GL_BLEND)  # back to uninterrupted lines  
        def draw3d_closed_polylines(context, lpoints, color, thickness, LINE_TYPE):
            lpoints = list(lpoints)
            if LINE_TYPE == "GL_LINE_STIPPLE":
                bgl.glLineStipple(4, 0x5555)  #play with this later
                bgl.glEnable(bgl.GL_LINE_STIPPLE)  
            bgl.glEnable(bgl.GL_BLEND)
            bgl.glLineWidth(thickness)
            bgl.glDepthRange(0.0, 0.997)
            bgl.glColor4f(*color)
            for points in lpoints:
                bgl.glBegin(bgl.GL_LINE_STRIP)
                for coord in points:
                    bgl.glVertex3f(*coord)
                bgl.glVertex3f(*points[0])
                bgl.glEnd()
            if settings.symmetry_plane == 'x':
                bgl.glColor4f(*color_mirror)
                for points in lpoints:
                    bgl.glBegin(bgl.GL_LINE_STRIP)
                    for coord in points:
                        bgl.glVertex3f(-coord.x, coord.y, coord.z)
                    bgl.glVertex3f(-points[0].x, points[0].y, points[0].z)
                    bgl.glEnd()
                
            bgl.glLineWidth(1)
            if LINE_TYPE == "GL_LINE_STIPPLE":
                bgl.glDisable(bgl.GL_LINE_STIPPLE)
                bgl.glEnable(bgl.GL_BLEND)  # back to uninterrupted lines  
        def draw3d_quad(context, points, color):
            bgl.glEnable(bgl.GL_BLEND)
            bgl.glDepthRange(0.0, 0.999)
            bgl.glBegin(bgl.GL_QUADS)
            bgl.glColor4f(*color)
            for coord in points:
                bgl.glVertex3f(*coord)
            if settings.symmetry_plane == 'x':
                bgl.glColor4f(*color_mirror)
                for coord in points:
                    bgl.glVertex3f(-coord.x,coord.y,coord.z)
            bgl.glEnd()
        def draw3d_quads(context, lpoints, color, color_mirror):
            lpoints = list(lpoints)
            bgl.glEnable(bgl.GL_BLEND)
            bgl.glDepthRange(0.0, 0.999)
            bgl.glBegin(bgl.GL_QUADS)
            bgl.glColor4f(*color)
            for points in lpoints:
                for coord in points:
                    bgl.glVertex3f(*coord)
            if settings.symmetry_plane == 'x':
                bgl.glColor4f(*color_mirror)
                for points in lpoints:
                    for coord in points:
                        bgl.glVertex3f(-coord.x,coord.y,coord.z)
            bgl.glEnd()
        def draw3d_points(context, points, color, size):
            bgl.glColor4f(*color)
            bgl.glPointSize(size)
            bgl.glDepthRange(0.0, 0.997)
            bgl.glBegin(bgl.GL_POINTS)
            for coord in points: bgl.glVertex3f(*coord)
            bgl.glEnd()
            bgl.glPointSize(1.0)
        
        def freeze_color(c):
            return (
                c[0] * 0.5 + color_frozen[0] * 0.5,
                c[1] * 0.5 + color_frozen[1] * 0.5,
                c[2] * 0.5 + color_frozen[2] * 0.5,
                c[3])
            

        ### Patches ###
        for gpatch in self.polystrips.gpatches:
            if gpatch == self.act_gpatch:
                color_border = (color_active[0], color_active[1], color_active[2], 0.50)
                color_fill = (color_active[0], color_active[1], color_active[2], 0.20)
            else:
                color_border = (color_inactive[0], color_inactive[1], color_inactive[2], 0.50)
                color_fill = (color_inactive[0], color_inactive[1], color_inactive[2], 0.10)
            if gpatch.is_frozen() and gpatch == self.act_gpatch:
                color_border = (color_frozen[0], color_frozen[1], color_frozen[2], 1.00)
                color_fill   = (color_active[0], color_active[1], color_active[2], 0.20)
            elif gpatch.is_frozen():
                color_border = (color_frozen[0], color_frozen[1], color_frozen[2], 1.00)
                color_fill   = (color_frozen[0], color_frozen[1], color_frozen[2], 0.20)
            if gpatch.count_error:
                color_border = (color_warning[0], color_warning[1], color_warning[2], 0.50)
                color_fill   = (color_warning[0], color_warning[1], color_warning[2], 0.10)
            
            draw3d_quads(context, gpatch.iter_segments(), color_fill, color_mirror)
            draw3d_closed_polylines(context, gpatch.iter_segments(), color_border, 1, "GL_LINE_STIPPLE")
            draw3d_points(context, [p for p,v,k in gpatch.pts if v], color_border, 3)
            

        ### Edges ###
        for gedge in self.polystrips.gedges:
            # Color active strip
            if gedge == self.act_gedge:
                color_border = (color_active[0], color_active[1], color_active[2], 1.00)
                color_fill   = (color_active[0], color_active[1], color_active[2], 0.20)
            # Color selected strips
            elif gedge in self.sel_gedges:
                color_border = (color_selection[0], color_selection[1], color_selection[2], 0.75)
                color_fill   = (color_selection[0], color_selection[1], color_selection[2], 0.20)
            # Color unselected strips
            else:
                color_border = (color_inactive[0], color_inactive[1], color_inactive[2], 1.00)
                color_fill   = (color_inactive[0], color_inactive[1], color_inactive[2], 0.20)
            
            if gedge.is_frozen() and gedge == self.act_gedge:
                color_border = (color_frozen[0], color_frozen[1], color_frozen[2], 1.00)
                color_fill   = (color_active[0], color_active[1], color_active[2], 0.20)
            elif gedge.is_frozen():
                color_border = (color_frozen[0], color_frozen[1], color_frozen[2], 1.00)
                color_fill   = (color_frozen[0], color_frozen[1], color_frozen[2], 0.20)
            
            draw3d_quads(context, gedge.iter_segments(), color_fill, color_mirror)
            draw3d_closed_polylines(context, gedge.iter_segments(), color_border, 1, "GL_LINE_STIPPLE")

            if settings.debug >= 2:
                # draw bezier
                p0,p1,p2,p3 = gedge.gvert0.snap_pos, gedge.gvert1.snap_pos, gedge.gvert2.snap_pos, gedge.gvert3.snap_pos
                p3d = [cubic_bezier_blend_t(p0,p1,p2,p3,t/16.0) for t in range(17)]
                draw3d_polyline(context, p3d, (1,1,1,0.5),1, "GL_LINE_STIPPLE")

        ### Verts ###
        for gv in self.polystrips.gverts:
            p0,p1,p2,p3 = gv.get_corners()

            if gv.is_unconnected() and not gv.from_mesh: continue

            is_active = False
            is_active |= gv == self.act_gvert
            is_active |= self.act_gedge!=None and (self.act_gedge.gvert0 == gv or self.act_gedge.gvert1 == gv)
            is_active |= self.act_gedge!=None and (self.act_gedge.gvert2 == gv or self.act_gedge.gvert3 == gv)

            # Theme colors for selected and unselected gverts
            if is_active:
                color_border = (color_active[0], color_active[1], color_active[2], 0.75)
                color_fill   = (color_active[0], color_active[1], color_active[2], 0.20)
            else:
                color_border = (color_inactive[0], color_inactive[1], color_inactive[2], 1.00)
                color_fill   = (color_inactive[0], color_inactive[1], color_inactive[2], 0.20)
            # # Take care of gverts in selected edges
            if gv in self.sel_gverts:
                color_border = (color_selection[0], color_selection[1], color_selection[2], 0.75)
                color_fill   = (color_selection[0], color_selection[1], color_selection[2], 0.20)
            if gv.is_frozen() and is_active :
                color_border = (color_frozen[0], color_frozen[1], color_frozen[2], 1.00)
                color_fill   = (color_active[0], color_active[1], color_active[2], 0.20)
            elif gv.is_frozen():
                color_border = (color_frozen[0], color_frozen[1], color_frozen[2], 1.00)
                color_fill   = (color_frozen[0], color_frozen[1], color_frozen[2], 0.20)

            p3d = [p0,p1,p2,p3,p0]
            draw3d_quads(context, [[p0,p1,p2,p3]], color_fill, color_mirror)
            draw3d_polyline(context, p3d, color_border, 1, "GL_LINE_STIPPLE")

        # Draw inner gvert handles (dots) on each gedge
        p3d = [gvert.position for gvert in self.polystrips.gverts if not gvert.is_unconnected()]
        # color_handle = (color_active[0], color_active[1], color_active[2], 1.00)
        draw3d_points(context, p3d, color_handle, 4)

        ### Vert Handles ###
        if self.act_gvert:
            color_handle = (color_active[0], color_active[1], color_active[2], 1.00)
            gv = self.act_gvert
            p0 = gv.position
            draw3d_points(context, [p0], color_handle, 8)
            
            if gv.is_inner():
                # Draw inner handle when selected
                p1 = gv.gedge_inner.get_outer_gvert_at(gv).position
                draw3d_polyline(context, [p0,p1], color_handle, 2, "GL_LINE_SMOOTH")
            else:
                # Draw both handles when gvert is selected
                p3d = [ge.get_inner_gvert_at(gv).position for ge in gv.get_gedges_notnone() if not ge.is_zippered() and not ge.is_frozen()]
                draw3d_points(context, p3d, color_handle, 8)
                # Draw connecting line between handles
                for p1 in p3d:
                    draw3d_polyline(context, [p0,p1], color_handle, 2, "GL_LINE_SMOOTH")

        # Draw gvert handles on active gedge
        if self.act_gedge and not self.act_gedge.is_frozen():
            color_handle = (color_active[0], color_active[1], color_active[2], 1.00)
            ge = self.act_gedge
            if self.act_gedge.is_zippered():
                p3d = [ge.gvert0.position, ge.gvert3.position]
                draw3d_points(context, p3d, color, 8)
            
            else:
                p3d = [gv.position for gv in ge.gverts()]
                draw3d_points(context, p3d, color_handle, 8)
                draw3d_polyline(context, [p3d[0], p3d[1]], color_handle, 2, "GL_LINE_SMOOTH")
                draw3d_polyline(context, [p3d[2], p3d[3]], color_handle, 2, "GL_LINE_SMOOTH")
<<<<<<< HEAD
                if False:
                    # draw each normal of each gvert
                    for p,n in zip(p3d,[gv.snap_norm for gv in ge.gverts()]):
                        draw3d_polyline(context, [p,p+n*0.1], color_handle, 1, "GL_LINE_SMOOTH")

            if settings.show_segment_count:
                self.draw_gedge_info(self.act_gedge, context)
=======
>>>>>>> d6de495d
                
        if self.hov_gvert:  #TODO, hover color
            color_border = (color_selection[0], color_selection[1], color_selection[2], 1.00)
            color_fill   = (color_selection[0], color_selection[1], color_selection[2], 0.20)
            
            gv = self.hov_gvert
            p0,p1,p2,p3 = gv.get_corners()
            p3d = [p0,p1,p2,p3,p0]
            draw3d_quad(context, [p0,p1,p2,p3], color_fill)
            draw3d_polyline(context, p3d, color_border, 1, "GL_LINE_STIPPLE")
            

        bgl.glLineWidth(1)
        bgl.glDepthRange(0.0, 1.0)
    

    def draw_2D(self, context):
        settings = common_utilities.get_settings()
        region,r3d = context.region,context.space_data.region_3d
        
        color_inactive = RetopoFlowPreferences.theme_colors_mesh[settings.theme]
        color_selection = RetopoFlowPreferences.theme_colors_selection[settings.theme]
        color_active = RetopoFlowPreferences.theme_colors_active[settings.theme]

        color_frozen = RetopoFlowPreferences.theme_colors_frozen[settings.theme]
        color_warning = RetopoFlowPreferences.theme_colors_warning[settings.theme]

        bgl.glEnable(bgl.GL_POINT_SMOOTH)

        color_handle = (color_inactive[0], color_inactive[1], color_inactive[2], 1.00)
        color_border = (color_inactive[0], color_inactive[1], color_inactive[2], 1.00)
        color_fill = (color_inactive[0], color_inactive[1], color_inactive[2], 0.20)
        

        if self.fsm_mode == 'sketch':
            # Draw smoothing line (end of sketch to current mouse position)
            common_drawing_px.draw_polyline_from_points(context, [self.sketch_curpos, self.sketch[-1][0]], color_active, 1, "GL_LINE_SMOOTH")

            # Draw sketching stroke
            common_drawing_px.draw_polyline_from_points(context, [co[0] for co in self.sketch], color_selection, 2, "GL_LINE_STIPPLE")

            # Report pressure reading
            if settings.use_pressure:
                info = str(round(self.sketch_pressure,3))
                txt_width, txt_height = blf.dimensions(0, info)
                d = self.sketch_brush.pxl_rad
                blf.position(0, self.sketch_curpos[0] - txt_width/2, self.sketch_curpos[1] + d + txt_height, 0)
                blf.draw(0, info)

        if self.fsm_mode in {'scale tool','rotate tool'}:
            # Draw a scale/rotate line from tool origin to current mouse position
            common_drawing_px.draw_polyline_from_points(context, [self.action_center, self.mode_pos], (0, 0, 0, 0.5), 1, "GL_LINE_STIPPLE")

        bgl.glLineWidth(1)

        if self.fsm_mode == 'brush scale tool':
            # scaling brush size
            self.sketch_brush.draw(context, color=(1, 1, 1, .5), linewidth=1, color_size=(1, 1, 1, 1))
        elif self.fsm_mode not in {'grab tool','scale tool','rotate tool'} and not self.is_navigating:
            # draw the brush oriented to surface
            ray,hit = common_utilities.ray_cast_region2d_bvh(region, r3d, self.cur_pos, mesh_cache['bvh'], self.mx, settings)
            hit_p3d,hit_norm,hit_idx = hit
            if hit_idx != None: # and not self.hover_ed:
                mx = self.mx
                mxnorm = mx.transposed().inverted().to_3x3()
                hit_p3d = mx * hit_p3d
                hit_norm = mxnorm * hit_norm
                if settings.use_pressure:
                    common_drawing_px.draw_circle(context, hit_p3d, hit_norm.normalized(), self.stroke_radius_pressure, (1,1,1,.5))
                else:
                    common_drawing_px.draw_circle(context, hit_p3d, hit_norm.normalized(), self.stroke_radius, (1,1,1,.5))
            if self.fsm_mode == 'sketch':
                ray,hit = common_utilities.ray_cast_region2d_bvh(region, r3d, self.sketch[0][0], mesh_cache['bvh'],self.mx, settings)
                hit_p3d,hit_norm,hit_idx = hit
                if hit_idx != None:
                    mx = self.mx
                    mxnorm = mx.transposed().inverted().to_3x3()
                    hit_p3d = mx * hit_p3d
                    hit_norm = mxnorm * hit_norm
                    if settings.use_pressure:
                        common_drawing_px.draw_circle(context, hit_p3d, hit_norm.normalized(), self.stroke_radius_pressure, (1,1,1,.5))
                    else:
                        common_drawing_px.draw_circle(context, hit_p3d, hit_norm.normalized(), self.stroke_radius, (1,1,1,.5))

        if self.hover_ed and False:  #EXTEND  to display hoverable edges
            color = (color_selection[0], color_selection[1], color_selection[2], 1.00)
            common_drawing_px.draw_bmedge(context, self.hover_ed, self.dest_obj.matrix_world, 2, color)

        if self.act_gedge:
            if settings.show_segment_count:
                bgl.glColor4f(*color_active)
                self.draw_gedge_info(self.act_gedge, context)
        
        if True:
            bgl.glColor4f(1,1,1,0.5)
            blf.position(0, 5, 5, 0)
            blf.draw(0, 'v:%d e:%d p:%d' % (len(self.polystrips.gverts), len(self.polystrips.gedges), len(self.polystrips.gpatches)))
        <|MERGE_RESOLUTION|>--- conflicted
+++ resolved
@@ -37,12 +37,8 @@
 # Common imports
 from ..lib import common_utilities
 from ..lib import common_drawing_px
-<<<<<<< HEAD
 from ..lib.common_utilities import iter_running_sum, dprint, get_object_length_scale, profiler, AddonLocator
 from ..lib.common_bezier import cubic_bezier_blend_t, cubic_bezier_derivative
-=======
-from ..lib.common_utilities import iter_running_sum, dprint, get_object_length_scale, profiler
->>>>>>> d6de495d
 
 from ..preferences import RetopoFlowPreferences
 from ..cache import mesh_cache
@@ -361,7 +357,6 @@
                 draw3d_points(context, p3d, color_handle, 8)
                 draw3d_polyline(context, [p3d[0], p3d[1]], color_handle, 2, "GL_LINE_SMOOTH")
                 draw3d_polyline(context, [p3d[2], p3d[3]], color_handle, 2, "GL_LINE_SMOOTH")
-<<<<<<< HEAD
                 if False:
                     # draw each normal of each gvert
                     for p,n in zip(p3d,[gv.snap_norm for gv in ge.gverts()]):
@@ -369,8 +364,6 @@
 
             if settings.show_segment_count:
                 self.draw_gedge_info(self.act_gedge, context)
-=======
->>>>>>> d6de495d
                 
         if self.hov_gvert:  #TODO, hover color
             color_border = (color_selection[0], color_selection[1], color_selection[2], 1.00)
