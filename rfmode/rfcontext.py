import re
import os
import sys
import math
import json
import copy
import time
import glob
import inspect
import pickle
import binascii
import importlib

import bgl
import blf
import bpy
import bmesh
from bmesh.types import BMVert, BMEdge, BMFace
from mathutils.bvhtree import BVHTree
from mathutils import Matrix, Vector

from .rfcontext_actions import RFContext_Actions
from .rfcontext_drawing import RFContext_Drawing
from .rfcontext_spaces import RFContext_Spaces
from .rfcontext_target import RFContext_Target

from ..lib.common_utilities import get_settings, dprint
from ..common.maths import Point, Vec, Direction, Normal
from ..common.maths import Ray, Plane, XForm
from ..common.maths import Point2D, Vec2D, Direction2D
from ..lib.classes.profiler.profiler import profiler

from .rfmesh import RFSource, RFTarget, RFMeshRender

from .rftool import RFTool
from .rfwidget import RFWidget


#######################################################
# import all the tools here

def find_all_rftools(root=None):
    if not root:
        addons = bpy.context.user_preferences.addons
        folderpath = os.path.dirname(os.path.abspath(__file__))
        while folderpath:
            rootpath,foldername = os.path.split(folderpath)
            if foldername in addons: break
            folderpath = rootpath
        else:
            assert False, 'Could not find root folder'
        return find_all_rftools(folderpath)

    if not hasattr(find_all_rftools, 'touched'):
        find_all_rftools.touched = set()
    root = os.path.abspath(root)
    if root in find_all_rftools.touched: return
    find_all_rftools.touched.add(root)

    found = False
    for path in glob.glob(os.path.join(root, '*')):
        if os.path.isdir(path):
            # recurse?
            found |= find_all_rftools(path)
        elif os.path.splitext(path)[1] == '.py':
            rft = os.path.splitext(os.path.basename(path))[0]
            try:
                tmp = importlib.__import__(rft, globals(), locals(), [], level=1)
                for k in dir(tmp):
                    v = tmp.__getattribute__(k)
                    if inspect.isclass(v) and v is not RFTool and issubclass(v, RFTool):
                        # v is an RFTool, so add it to the global namespace
                        globals()[k] = v
                        found = True
            except Exception as e:
                if 'rftool' in rft:
                    dprint('Could not import ' + rft)
                    dprint(e)
                pass
    return found
assert find_all_rftools(), 'Could not find RFTools'


#######################################################


class RFContext(RFContext_Actions, RFContext_Drawing, RFContext_Spaces, RFContext_Target):
    '''
    RFContext contains data and functions that are useful across all of RetopoFlow, such as:

    - RetopoFlow settings
    - xform matrices, xfrom functions (raycast from screen space coord, etc.)
    - list of source objects, along with associated BVH, BMesh
    - undo stack
    - current state in FSM
    - event details

    Target object is the active object.  Source objects will be all visible objects that are not active.

    RFContext object is passed to tools, and tools perform manipulations through the RFContext object.
    '''

    instance = None     # reference to the current instance of RFContext

    undo_depth = 100    # set in RF settings?

    @staticmethod
    def is_valid_source(o):
        if type(o) is not bpy.types.Object: return False
        if type(o.data) is not bpy.types.Mesh: return False
        if not any(vl and ol for vl,ol in zip(bpy.context.scene.layers, o.layers)): return False
        if o.hide: return False
        if o.select and o == bpy.context.active_object: return False
        if not o.data.polygons: return False
        return True

    @staticmethod
    def is_valid_target(o):
        if type(o) is not bpy.types.Object: return False
        if type(o.data) is not bpy.types.Mesh: return False
        if not any(vl and ol for vl,ol in zip(bpy.context.scene.layers, o.layers)): return False
        if o.hide: return False
        if not o.select: return False
        if o != bpy.context.active_object: return False
        return True

    @staticmethod
    def has_valid_source():
        return any(RFContext.is_valid_source(o) for o in bpy.context.scene.objects)

    @staticmethod
    def has_valid_target():
        return RFContext.get_target() is not None

    @staticmethod
    def get_sources():
        return [o for o in bpy.context.scene.objects if RFContext.is_valid_source(o)]

    @staticmethod
    def get_target():
        o = bpy.context.active_object
        return o if RFContext.is_valid_target(o) else None

    def __init__(self, starting_tool):
        pr = profiler.start()

        RFContext.instance = self
        self.undo = []  # undo stack of causing actions, FSM state, tool states, and rftargets
        self.redo = []  # redo stack of causing actions, FSM state, tool states, and rftargets

        self.FSM = {}
        self.FSM['main'] = self.modal_main
        self.mode = 'main'

        self._init_tools()              # set up tools and widgets used in RetopoFlow
        self._init_actions()            # set up default and user-defined actions
        self._init_usersettings()       # set up user-defined settings and key mappings
<<<<<<< HEAD

=======
        self._init_drawing()            # set up drawing utilities
        
>>>>>>> 461f6631
        self._init_target()             # set up target object
        self._init_sources()            # set up source objects

        self._init_rotate_about_active()    # must happen *AFTER* target is initialized!

        if starting_tool:
            self.set_tool(starting_tool)
        else:
            self.set_tool(RFTool_Move())

        self.fps_time = time.time()
        self.frames = 0

        self.timer = None
        self.time_to_save = None
        self.fps = 0
        self.show_fps = True

        pr.done()
        profiler.printout()

    def _init_usersettings(self):
        # user-defined settings
        self.settings = get_settings()

    def _init_tools(self):
        self.rfwidget = RFWidget.new(self)  # init widgets
        RFTool.init_tools(self)             # init tools
        self.nav = False                    # not currently navigating
        #self.set_tool(RFTool_Move())        # set default tool

    def _init_rotate_about_active(self):
        self._end_rotate_about_active()
        o = bpy.data.objects.new('RetopoFlow_Rotate', None)
        bpy.context.scene.objects.link(o)
        o.select = True
        bpy.context.scene.objects.active = o
        self.rot_object = o
        self.update_rot_object()

    def _end_rotate_about_active(self):
        if 'RetopoFlow_Rotate' not in bpy.data.objects: return
        # need to remove empty object for rotation
        bpy.data.objects.remove(bpy.data.objects['RetopoFlow_Rotate'], do_unlink=True)
        bpy.context.scene.objects.active = self.tar_object
        self.rot_object = None
<<<<<<< HEAD

=======
    
    @profiler.profile
>>>>>>> 461f6631
    def _init_target(self):
        ''' target is the active object.  must be selected and visible '''

        # if user has modified the edit mesh, toggle into object then edit mode to update
        # if bpy.context.mode == 'EDIT_MESH':
        #    bpy.ops.object.mode_set(mode='OBJECT')
        #    bpy.ops.object.mode_set(mode='EDIT')
<<<<<<< HEAD

        pr = profiler.start()

=======
        
>>>>>>> 461f6631
        self.tar_object = RFContext.get_target()
        assert self.tar_object, 'Could not find valid target?'
        self.rftarget = RFTarget.new(self.tar_object)

        # HACK! TODO: FIXME!
        color_select = self.settings.theme_colors_selection[self.settings.theme]
        color_frozen = self.settings.theme_colors_frozen[self.settings.theme]
        opts = {
            'poly color': (color_frozen[0], color_frozen[1], color_frozen[2], 0.20),
            'poly color selected': (color_select[0], color_select[1], color_select[2], 0.20),
            'poly offset': 0.000010,
            'poly mirror color': (color_frozen[0], color_frozen[1], color_frozen[2], 0.10),
            'poly mirror color selected': (color_select[0], color_select[1], color_select[2], 0.10),
            'poly mirror offset': 0.000010,

            'line color': (color_frozen[0], color_frozen[1], color_frozen[2], 1.00),
            'line color selected': (color_select[0], color_select[1], color_select[2], 1.00),
            'line width': 2.0,
            'line offset': 0.000012,
            'line mirror stipple': False,
            'line mirror color': (color_frozen[0], color_frozen[1], color_frozen[2], 0.25),
            'line mirror color selected': (color_select[0], color_select[1], color_select[2], 0.25),
            'line mirror width': 1.5,
            'line mirror offset': 0.000012,
            'line mirror stipple': False,

            'point color': (color_frozen[0], color_frozen[1], color_frozen[2], 1.00),
            'point color selected': (color_select[0], color_select[1], color_select[2], 1.00),
            'point size': 5.0,
            'point offset': 0.000015,
            'point mirror color': (color_frozen[0], color_frozen[1], color_frozen[2], 0.25),
            'point mirror color selected': (color_select[0], color_select[1], color_select[2], 0.25),
            'point mirror size': 3.0,
            'point mirror offset': 0.000015,
        }
        self.rftarget_draw = RFMeshRender(self.rftarget, opts)
<<<<<<< HEAD

        pr.done()

=======
    
>>>>>>> 461f6631
    @profiler.profile
    def _init_sources(self):
        ''' find all valid source objects, which are mesh objects that are visible and not active '''
        self.rfsources = [RFSource.new(src) for src in RFContext.get_sources()]
        print('%d sources' % len(self.rfsources))

        zy_plane = self.rftarget.get_yz_plane()
        self.zy_intersections = []
        for rfs in self.rfsources:
            self.zy_intersections += rfs.plane_intersection(zy_plane)

    def commit(self):
        #self.rftarget.commit()
        pass

    def end(self):
        self._end_rotate_about_active()

    ###################################################
    # mouse cursor functions

    def set_cursor(self, cursor):
        # DEFAULT, NONE, WAIT, CROSSHAIR, MOVE_X, MOVE_Y, KNIFE, TEXT, PAINT_BRUSH, HAND, SCROLL_X, SCROLL_Y, SCROLL_XY, EYEDROPPER
        for wm in bpy.data.window_managers:
            for win in wm.windows:
                win.cursor_modal_set(cursor)

    def restore_cursor(self): self.set_cursor('DEFAULT')

    def set_tool(self, tool):
        if hasattr(self, 'tool') and self.tool == tool: return
        self.tool       = tool                  # currently selected tool
        self.tool_state = self.tool.start()     # current tool state

    ###################################################
    # undo / redo stack operations

    def _create_state(self, action):
        return {
            'action':       action,
            'tool':         self.tool,
            'tool_state':   copy.deepcopy(self.tool_state),
            'rftarget':     copy.deepcopy(self.rftarget),
            }
    def _restore_state(self, state):
        self.tool = state['tool']
        self.tool_state = state['tool_state']
        self.rftarget = state['rftarget']
        self.rftarget.dirty()
        self.rftarget_draw.replace_rfmesh(self.rftarget)
        if self.tool: self.tool.update()

    def undo_push(self, action, repeatable=False):
        # skip pushing to undo if action is repeatable and we are repeating actions
        if repeatable and self.undo and self.undo[-1]['action'] == action: return
        self.undo.append(self._create_state(action))
        while len(self.undo) > self.undo_depth: self.undo.pop(0)     # limit stack size
        self.redo.clear()

    def undo_pop(self):
        if not self.undo: return
        self.redo.append(self._create_state('undo'))
        self._restore_state(self.undo.pop())

    def undo_cancel(self):
        if not self.undo: return
        self._restore_state(self.undo.pop())

    def redo_pop(self):
        if not self.redo: return
        self.undo.append(self._create_state('redo'))
        self._restore_state(self.redo.pop())


    ###################################################

    def modal(self, context, event):
        # returns set with actions for RFMode to perform
        #   {'confirm'}:    done with RFMode
        #   {'pass'}:       pass-through to Blender
        #   empty or None:  stay in modal

        self._process_event(context, event)

        self.actions.hit_pos,self.actions.hit_norm,_,_ = self.raycast_sources_mouse()

        if self.actions.using('maximize area'):
            return {'pass'}

        if self.actions.using('autosave'):
            return {'pass'}

        use_auto_save_temporary_files = context.user_preferences.filepaths.use_auto_save_temporary_files
        auto_save_time = context.user_preferences.filepaths.auto_save_time * 60
        if use_auto_save_temporary_files and event.type == 'TIMER':
            if self.time_to_save is None: self.time_to_save = auto_save_time
            else: self.time_to_save -= self.actions.time_delta
            if self.time_to_save <= 0:
                # tempdir = bpy.app.tempdir
                tempdir = context.user_preferences.filepaths.temporary_directory
                filepath = os.path.join(tempdir, 'retopoflow_backup.blend')
                dprint('auto saving to %s' % filepath)
                if os.path.exists(filepath): os.remove(filepath)
                bpy.ops.wm.save_as_mainfile(filepath=filepath, check_existing=False, copy=True)
                self.time_to_save = auto_save_time

        # user pressing nav key?
        if self.actions.using('navigate') or (self.actions.timer and self.nav):
            # let Blender handle navigation
            self.actions.unuse('navigate')  # pass-through commands do not receive a release event
            self.nav = True
            self.set_cursor('HAND')
            self.rfwidget.clear()
            return {'pass'}
        if self.nav:
            self.nav = False
            self.rfwidget.update()

        nmode = self.FSM[self.mode]()
        if nmode: self.mode = nmode

        if self.actions.pressed('done'):
            # all done!
            return {'confirm'}

        if self.actions.pressed('edit mode'):
            # leave to edit mode
            return {'confirm', 'edit mode'}

        return {}


    def modal_main(self):
        # handle undo/redo
        if self.actions.pressed('undo'):
            self.undo_pop()
            return
        if self.actions.pressed('redo'):
            self.redo_pop()
            return

        # handle tool shortcut
        for action,tool in RFTool.action_tool:
            if self.actions.pressed(action):
                self.set_tool(tool())
                return

        # handle select all
        if self.actions.pressed('select all'):
            self.undo_push('select all')
            self.select_toggle()
            return

        # update rfwidget and cursor
        if self.actions.valid_mouse():
            self.rfwidget.update()
            self.set_cursor(self.rfwidget.mouse_cursor())
        else:
            self.rfwidget.clear()
            self.set_cursor('DEFAULT')

        if self.rfwidget.modal():
            if self.tool and self.actions.valid_mouse():
                self.tool.modal()


    ###################################################
    # RFSource functions

    def raycast_sources_Ray(self, ray:Ray):
        bp,bn,bi,bd = None,None,None,None
        for rfsource in self.rfsources:
            hp,hn,hi,hd = rfsource.raycast(ray)
            if bp is None or (hp is not None and hd < bd):
                bp,bn,bi,bd = hp,hn,hi,hd
        return (bp,bn,bi,bd)
<<<<<<< HEAD

    def raycast_sources_Point2D(self, xy:Point2D):
        if xy is None: return None,None,None,None
        return self.raycast_sources_Ray(self.Point2D_to_Ray(xy))

=======
    
    def raycast_sources_Ray_all(self, ray:Ray):
        return [hit for rfsource in self.rfsources for hit in rfsource.raycast_all(ray)]
    
    def raycast_sources_Point2D(self, xy:Point2D):
        if xy is None: return None,None,None,None
        return self.raycast_sources_Ray(self.Point2D_to_Ray(xy))
    
    def raycast_sources_Point2D_all(self, xy:Point2D):
        if xy is None: return None,None,None,None
        return self.raycast_sources_Ray_all(self.Point2D_to_Ray(xy))
    
>>>>>>> 461f6631
    def raycast_sources_mouse(self):
        return self.raycast_sources_Point2D(self.actions.mouse)

    def raycast_sources_Point(self, xyz:Point):
        if xyz is None: return None,None,None,None
        xy = self.Point_to_Point2D(xyz)
        return self.raycast_sources_Point2D(xy)

    def nearest_sources_Point(self, point:Point, max_dist=float('inf')): #sys.float_info.max):
        bp,bn,bi,bd = None,None,None,None
        for rfsource in self.rfsources:
            hp,hn,hi,hd = rfsource.nearest(point, max_dist=max_dist)
            if bp is None or (hp is not None and hd < bd):
                bp,bn,bi,bd = hp,hn,hi,hd
        return (bp,bn,bi,bd)

    def plane_intersection_crawl(self, ray:Ray, plane:Plane):
        bp,bn,bi,bd,bo = None,None,None,None,None
        for rfsource in self.rfsources:
            hp,hn,hi,hd = rfsource.raycast(ray)
            if bp is None or (hp is not None and hd < bd):
                bp,bn,bi,bd,bo = hp,hn,hi,hd,rfsource
        if not bp: return []
        return bo.plane_intersection_crawl(ray, plane)

    ###################################################

    def is_visible(self, point:Point, normal:Normal):
        ray = self.Point_to_Ray(point, max_dist_offset=-0.001)
        if not ray: return False
        #if normal.dot(ray.d) <= 0: return False
        return all(not rfsource.raycast_hit(ray) for rfsource in self.rfsources)


    ###################################################

    def draw_postpixel(self):
        if not self.actions.r3d: return

        bgl.glEnable(bgl.GL_MULTISAMPLE)
        bgl.glEnable(bgl.GL_BLEND)

        self.tool.draw_postpixel()
        self.rfwidget.draw_postpixel()

        wtime,ctime = self.fps_time,time.time()
        self.frames += 1
        if ctime >= wtime + 1:
            self.fps = self.frames / (ctime - wtime)
            self.frames = 0
            self.fps_time = ctime

        font_id = 0

        if self.show_fps:
            debug_fps = 'fps: %0.2f' % self.fps
            debug_save = 'save: %0.0f' % (self.time_to_save or float('inf'))
            bgl.glColor4f(1.0, 1.0, 1.0, 0.10)
            blf.size(font_id, 12, 72)
            blf.position(font_id, 5, 5, 0)
            blf.draw(font_id, '%s  %s' % (debug_fps,debug_save))

        bgl.glColor4f(1.0, 1.0, 1.0, 0.5)
        blf.size(font_id, 12, 72)
        lh = int(blf.dimensions(font_id, "XMPQpqjI")[1] * 1.5)
        w = max(int(blf.dimensions(font_id, rft().name())[0]) for rft in RFTool)
        h = lh * len(RFTool)
        l,t = 10,self.actions.size[1] - 10

        bgl.glEnable(bgl.GL_BLEND)
        bgl.glColor4f(0.0, 0.0, 0.0, 0.25)
        bgl.glBegin(bgl.GL_QUADS)
        bgl.glVertex2f(l+w+5,t+5)
        bgl.glVertex2f(l-5,t+5)
        bgl.glVertex2f(l-5,t-h-5)
        bgl.glVertex2f(l+w+5,t-h-5)
        bgl.glEnd()

        bgl.glColor4f(0.0, 0.0, 0.0, 0.75)
        bgl.glLineWidth(1.0)
        bgl.glBegin(bgl.GL_LINE_STRIP)
        bgl.glVertex2f(l+w+5,t+5)
        bgl.glVertex2f(l-5,t+5)
        bgl.glVertex2f(l-5,t-h-5)
        bgl.glVertex2f(l+w+5,t-h-5)
        bgl.glVertex2f(l+w+5,t+5)
        bgl.glEnd()

        for i,rft_data in enumerate(RFTool.get_tools()):
            ids,rft = rft_data
            if type(self.tool) == rft.rft_class:
                bgl.glColor4f(1.0, 1.0, 0.0, 1.0)
            else:
                bgl.glColor4f(1.0, 1.0, 1.0, 0.5)
            th = int(blf.dimensions(font_id, rft.bl_label)[1])
            y = t - (i+1) * lh + int((lh - th) / 2.0)
            blf.position(font_id, l, y, 0)
            blf.draw(font_id, rft.bl_label)


    def draw_postview(self):
        if not self.actions.r3d: return

        bgl.glEnable(bgl.GL_MULTISAMPLE)
        bgl.glEnable(bgl.GL_BLEND)

        self.draw_yz_mirror()

        self.rftarget_draw.draw()
        self.tool.draw_postview()
        self.rfwidget.draw_postview()

    def draw_yz_mirror(self):
        if 'x' not in self.rftarget.symmetry: return
        bgl.glLineWidth(3.0)
        bgl.glDepthMask(bgl.GL_FALSE)
        bgl.glDepthRange(0.0, 0.9999)

        bgl.glColor4f(0.5, 1.0, 1.0, 0.15)
        bgl.glDepthFunc(bgl.GL_LEQUAL)
        bgl.glBegin(bgl.GL_LINES)
        for p0,p1 in self.zy_intersections:
            bgl.glVertex3f(*p0)
            bgl.glVertex3f(*p1)
        bgl.glEnd()

        bgl.glColor4f(0.5, 1.0, 1.0, 0.01)
        bgl.glDepthFunc(bgl.GL_GREATER)
        bgl.glBegin(bgl.GL_LINES)
        for p0,p1 in self.zy_intersections:
            bgl.glVertex3f(*p0)
            bgl.glVertex3f(*p1)
        bgl.glEnd()

        bgl.glDepthRange(0.0, 1.0)
        bgl.glDepthFunc(bgl.GL_LEQUAL)
        bgl.glDepthMask(bgl.GL_TRUE)<|MERGE_RESOLUTION|>--- conflicted
+++ resolved
@@ -155,12 +155,8 @@
         self._init_tools()              # set up tools and widgets used in RetopoFlow
         self._init_actions()            # set up default and user-defined actions
         self._init_usersettings()       # set up user-defined settings and key mappings
-<<<<<<< HEAD
-
-=======
         self._init_drawing()            # set up drawing utilities
-        
->>>>>>> 461f6631
+
         self._init_target()             # set up target object
         self._init_sources()            # set up source objects
 
@@ -207,12 +203,8 @@
         bpy.data.objects.remove(bpy.data.objects['RetopoFlow_Rotate'], do_unlink=True)
         bpy.context.scene.objects.active = self.tar_object
         self.rot_object = None
-<<<<<<< HEAD
-
-=======
-    
+
     @profiler.profile
->>>>>>> 461f6631
     def _init_target(self):
         ''' target is the active object.  must be selected and visible '''
 
@@ -220,13 +212,7 @@
         # if bpy.context.mode == 'EDIT_MESH':
         #    bpy.ops.object.mode_set(mode='OBJECT')
         #    bpy.ops.object.mode_set(mode='EDIT')
-<<<<<<< HEAD
-
-        pr = profiler.start()
-
-=======
-        
->>>>>>> 461f6631
+
         self.tar_object = RFContext.get_target()
         assert self.tar_object, 'Could not find valid target?'
         self.rftarget = RFTarget.new(self.tar_object)
@@ -263,13 +249,7 @@
             'point mirror offset': 0.000015,
         }
         self.rftarget_draw = RFMeshRender(self.rftarget, opts)
-<<<<<<< HEAD
-
-        pr.done()
-
-=======
-    
->>>>>>> 461f6631
+
     @profiler.profile
     def _init_sources(self):
         ''' find all valid source objects, which are mesh objects that are visible and not active '''
@@ -446,26 +426,18 @@
             if bp is None or (hp is not None and hd < bd):
                 bp,bn,bi,bd = hp,hn,hi,hd
         return (bp,bn,bi,bd)
-<<<<<<< HEAD
+
+    def raycast_sources_Ray_all(self, ray:Ray):
+        return [hit for rfsource in self.rfsources for hit in rfsource.raycast_all(ray)]
 
     def raycast_sources_Point2D(self, xy:Point2D):
         if xy is None: return None,None,None,None
         return self.raycast_sources_Ray(self.Point2D_to_Ray(xy))
 
-=======
-    
-    def raycast_sources_Ray_all(self, ray:Ray):
-        return [hit for rfsource in self.rfsources for hit in rfsource.raycast_all(ray)]
-    
-    def raycast_sources_Point2D(self, xy:Point2D):
-        if xy is None: return None,None,None,None
-        return self.raycast_sources_Ray(self.Point2D_to_Ray(xy))
-    
     def raycast_sources_Point2D_all(self, xy:Point2D):
         if xy is None: return None,None,None,None
         return self.raycast_sources_Ray_all(self.Point2D_to_Ray(xy))
-    
->>>>>>> 461f6631
+
     def raycast_sources_mouse(self):
         return self.raycast_sources_Point2D(self.actions.mouse)
 
