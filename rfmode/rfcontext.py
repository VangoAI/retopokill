import re
import os
import sys
import math
import json
import copy
import time
import glob
import inspect
import pickle
import binascii
import importlib

import bgl
import blf
import bpy
import bmesh
from bmesh.types import BMVert, BMEdge, BMFace
from mathutils.bvhtree import BVHTree
from mathutils import Matrix, Vector

from .rfcontext_actions import RFContext_Actions
from .rfcontext_spaces import RFContext_Spaces
from .rfcontext_target import RFContext_Target

from ..lib.common_utilities import get_settings, dprint
from ..common.maths import Point, Vec, Direction, Normal, Ray, XForm
from ..common.maths import Point2D, Vec2D, Direction2D
from ..lib.classes.profiler.profiler import profiler

from .rfmesh import RFSource, RFTarget, RFMeshRender

from .rftool import RFTool
from .rfwidget import RFWidget


#######################################################
# import all the tools here

def find_all_rftools(root=None):
    if not root:
        addons = bpy.context.user_preferences.addons
        folderpath = os.path.dirname(os.path.abspath(__file__))
        while folderpath:
            rootpath,foldername = os.path.split(folderpath)
            if foldername in addons: break
            folderpath = rootpath
        else:
            assert False, 'Could not find root folder'
        return find_all_rftools(folderpath)

    if not hasattr(find_all_rftools, 'touched'):
        find_all_rftools.touched = set()
    root = os.path.abspath(root)
    if root in find_all_rftools.touched: return
    find_all_rftools.touched.add(root)

    found = False
    for path in glob.glob(os.path.join(root, '*')):
        if os.path.isdir(path):
            # recurse?
            found |= find_all_rftools(path)
        elif os.path.splitext(path)[1] == '.py':
            rft = os.path.splitext(os.path.basename(path))[0]
            try:
                tmp = importlib.__import__(rft, globals(), locals(), [], level=1)
                for k in dir(tmp):
                    v = tmp.__getattribute__(k)
                    if inspect.isclass(v) and v is not RFTool and issubclass(v, RFTool):
                        # v is an RFTool, so add it to the global namespace
                        globals()[k] = v
                        found = True
            except Exception as e:
                if 'rftool' in rft:
                    dprint('Could not import ' + rft)
                    dprint(e)
                pass
    return found
assert find_all_rftools(), 'Could not find RFTools'


#######################################################


class RFContext(RFContext_Actions, RFContext_Spaces, RFContext_Target):
    '''
    RFContext contains data and functions that are useful across all of RetopoFlow, such as:

    - RetopoFlow settings
    - xform matrices, xfrom functions (raycast from screen space coord, etc.)
    - list of source objects, along with associated BVH, BMesh
    - undo stack
    - current state in FSM
    - event details

    Target object is the active object.  Source objects will be all visible objects that are not active.

    RFContext object is passed to tools, and tools perform manipulations through the RFContext object.
    '''

    instance = None     # reference to the current instance of RFContext

    undo_depth = 100    # set in RF settings?

    @staticmethod
    def is_valid_source(o):
        if type(o) is not bpy.types.Object: return False
        if type(o.data) is not bpy.types.Mesh: return False
        if not any(vl and ol for vl,ol in zip(bpy.context.scene.layers, o.layers)): return False
        if o.hide: return False
        if o.select and o == bpy.context.active_object: return False
        if not o.data.polygons: return False
        return True

    @staticmethod
    def is_valid_target(o):
        if type(o) is not bpy.types.Object: return False
        if type(o.data) is not bpy.types.Mesh: return False
        if not any(vl and ol for vl,ol in zip(bpy.context.scene.layers, o.layers)): return False
        if o.hide: return False
        if not o.select: return False
        if o != bpy.context.active_object: return False
        return True

    @staticmethod
    def has_valid_source():
<<<<<<< HEAD
        return any(True for o in bpy.context.scene.objects if RFContext.is_valid_source(o))

=======
        return any(RFContext.is_valid_source(o) for o in bpy.context.scene.objects)
    
>>>>>>> c763b8f3
    @staticmethod
    def has_valid_target():
        return RFContext.get_target() is not None

    @staticmethod
    def get_sources():
        return [o for o in bpy.context.scene.objects if RFContext.is_valid_source(o)]

    @staticmethod
    def get_target():
        o = bpy.context.active_object
        return o if RFContext.is_valid_target(o) else None

    def __init__(self, starting_tool):
        pr = profiler.start()
        
        RFContext.instance = self
<<<<<<< HEAD
        self.undo = []                  # undo stack of causing actions, FSM state, tool states, and rftargets
        self.redo = []                  # redo stack of causing actions, FSM state, tool states, and rftargets

=======
        self.undo = []  # undo stack of causing actions, FSM state, tool states, and rftargets
        self.redo = []  # redo stack of causing actions, FSM state, tool states, and rftargets
        
        self.FSM = {}
        self.FSM['main'] = self.modal_main
        self.mode = 'main'
        
>>>>>>> c763b8f3
        self._init_tools()              # set up tools and widgets used in RetopoFlow
        self._init_actions()            # set up default and user-defined actions
        self._init_usersettings()       # set up user-defined settings and key mappings

        self._init_target()             # set up target object
        self._init_sources()            # set up source objects
<<<<<<< HEAD

=======
        
        self._init_rotate_about_active()    # must happen *AFTER* target is initialized!
        
>>>>>>> c763b8f3
        if starting_tool:
            self.set_tool(starting_tool)
        else:
            self.set_tool(RFTool_Move())
<<<<<<< HEAD

        self.start_time = time.time()
        self.window_time = time.time()
=======
        
        self.fps_time = time.time()
>>>>>>> c763b8f3
        self.frames = 0

        self.timer = None
        self.time_to_save = None
        self.fps = 0
        self.show_fps = True
<<<<<<< HEAD

=======
        
        pr.done()
        profiler.printout()
    
>>>>>>> c763b8f3
    def _init_usersettings(self):
        # user-defined settings
        self.settings = get_settings()

    def _init_tools(self):
        self.rfwidget = RFWidget.new(self)  # init widgets
        RFTool.init_tools(self)             # init tools
        self.nav = False                    # not currently navigating
        #self.set_tool(RFTool_Move())        # set default tool
<<<<<<< HEAD

=======
    
    def _init_rotate_about_active(self):
        self._end_rotate_about_active()
        o = bpy.data.objects.new('RetopoFlow_Rotate', None)
        bpy.context.scene.objects.link(o)
        o.select = True
        bpy.context.scene.objects.active = o
        self.rot_object = o
        self.update_rot_object()
    
    def _end_rotate_about_active(self):
        if 'RetopoFlow_Rotate' not in bpy.data.objects: return
        # need to remove empty object for rotation
        bpy.data.objects.remove(bpy.data.objects['RetopoFlow_Rotate'], do_unlink=True)
        bpy.context.scene.objects.active = self.tar_object
        self.rot_object = None
    
>>>>>>> c763b8f3
    def _init_target(self):
        ''' target is the active object.  must be selected and visible '''

        # if user has modified the edit mesh, toggle into object then edit mode to update
<<<<<<< HEAD
        if bpy.context.mode == 'EDIT_MESH':
            bpy.ops.object.mode_set(mode='OBJECT')
            bpy.ops.object.mode_set(mode='EDIT')

        tar_object = RFContext.get_target()
        assert tar_object, 'Could not find valid target?'
        self.rftarget = RFTarget.new(tar_object)

=======
        # if bpy.context.mode == 'EDIT_MESH':
        #    bpy.ops.object.mode_set(mode='OBJECT')
        #    bpy.ops.object.mode_set(mode='EDIT')
        
        pr = profiler.start()
        
        self.tar_object = RFContext.get_target()
        assert self.tar_object, 'Could not find valid target?'
        self.rftarget = RFTarget.new(self.tar_object)
        
>>>>>>> c763b8f3
        # HACK! TODO: FIXME!
        color_select = self.settings.theme_colors_selection[self.settings.theme]
        color_frozen = self.settings.theme_colors_frozen[self.settings.theme]
        opts = {
            'poly color': (color_frozen[0], color_frozen[1], color_frozen[2], 0.20),
            'poly color selected': (color_select[0], color_select[1], color_select[2], 0.20),
            'poly offset': 0.000010,
            'poly mirror color': (color_frozen[0], color_frozen[1], color_frozen[2], 0.10),
            'poly mirror color selected': (color_select[0], color_select[1], color_select[2], 0.10),
            'poly mirror offset': 0.000010,

            'line color': (color_frozen[0], color_frozen[1], color_frozen[2], 1.00),
            'line color selected': (color_select[0], color_select[1], color_select[2], 1.00),
            'line width': 2.0,
            'line offset': 0.000012,
            'line mirror stipple': False,
            'line mirror color': (color_frozen[0], color_frozen[1], color_frozen[2], 0.25),
            'line mirror color selected': (color_select[0], color_select[1], color_select[2], 0.25),
            'line mirror width': 1.5,
            'line mirror offset': 0.000012,
            'line mirror stipple': False,

            'point color': (color_frozen[0], color_frozen[1], color_frozen[2], 1.00),
            'point color selected': (color_select[0], color_select[1], color_select[2], 1.00),
            'point size': 5.0,
            'point offset': 0.000015,
            'point mirror color': (color_frozen[0], color_frozen[1], color_frozen[2], 0.25),
            'point mirror color selected': (color_select[0], color_select[1], color_select[2], 0.25),
            'point mirror size': 3.0,
            'point mirror offset': 0.000015,
        }
        self.rftarget_draw = RFMeshRender(self.rftarget, opts)
<<<<<<< HEAD

=======
        
        pr.done()
    
    @profiler.profile
>>>>>>> c763b8f3
    def _init_sources(self):
        ''' find all valid source objects, which are mesh objects that are visible and not active '''
        self.rfsources = [RFSource.new(src) for src in RFContext.get_sources()]
        print('%d sources' % len(self.rfsources))
<<<<<<< HEAD

=======
        
        zy_plane = self.rftarget.get_yz_plane()
        self.zy_intersections = []
        for rfs in self.rfsources:
            self.zy_intersections += rfs.plane_intersection(zy_plane)
    
>>>>>>> c763b8f3
    def commit(self):
        #self.rftarget.commit()
        pass

    def end(self):
<<<<<<< HEAD
        pass

=======
        self._end_rotate_about_active()
    
>>>>>>> c763b8f3
    ###################################################
    # mouse cursor functions

    def set_cursor(self, cursor):
        # DEFAULT, NONE, WAIT, CROSSHAIR, MOVE_X, MOVE_Y, KNIFE, TEXT, PAINT_BRUSH, HAND, SCROLL_X, SCROLL_Y, SCROLL_XY, EYEDROPPER
        for wm in bpy.data.window_managers:
            for win in wm.windows:
                win.cursor_modal_set(cursor)

    def restore_cursor(self): self.set_cursor('DEFAULT')

    def set_tool(self, tool):
        if hasattr(self, 'tool') and self.tool == tool: return
        self.tool       = tool                  # currently selected tool
        self.tool_state = self.tool.start()     # current tool state

    ###################################################
    # undo / redo stack operations

    def _create_state(self, action):
        return {
            'action':       action,
            'tool':         self.tool,
            'tool_state':   copy.deepcopy(self.tool_state),
            'rftarget':     copy.deepcopy(self.rftarget),
            }
    def _restore_state(self, state):
        self.tool = state['tool']
        self.tool_state = state['tool_state']
        self.rftarget = state['rftarget']
        self.rftarget.dirty()
        self.rftarget_draw.replace_rfmesh(self.rftarget)
<<<<<<< HEAD

=======
        if self.tool: self.tool.update()
    
>>>>>>> c763b8f3
    def undo_push(self, action, repeatable=False):
        # skip pushing to undo if action is repeatable and we are repeating actions
        if repeatable and self.undo and self.undo[-1]['action'] == action: return
        self.undo.append(self._create_state(action))
        while len(self.undo) > self.undo_depth: self.undo.pop(0)     # limit stack size
        self.redo.clear()

    def undo_pop(self):
        if not self.undo: return
        self.redo.append(self._create_state('undo'))
        self._restore_state(self.undo.pop())

    def undo_cancel(self):
        if not self.undo: return
        self._restore_state(self.undo.pop())

    def redo_pop(self):
        if not self.redo: return
        self.undo.append(self._create_state('redo'))
        self._restore_state(self.redo.pop())


    ###################################################

    def modal(self, context, event):
        # returns set with actions for RFMode to perform
        #   {'confirm'}:    done with RFMode
        #   {'pass'}:       pass-through to Blender
        #   empty or None:  stay in modal

        self._process_event(context, event)
<<<<<<< HEAD

        self.hit_pos,self.hit_norm,_,_ = self.raycast_sources_mouse()

        if self.actions.using('maximize area'):
            return {'pass'}

=======
        
        self.actions.hit_pos,self.actions.hit_norm,_,_ = self.raycast_sources_mouse()
        
        if self.actions.using('maximize area'):
            return {'pass'}
        
        if self.actions.using('autosave'):
            return {'pass'}
        
        use_auto_save_temporary_files = context.user_preferences.filepaths.use_auto_save_temporary_files
        auto_save_time = context.user_preferences.filepaths.auto_save_time * 60
        if use_auto_save_temporary_files and event.type == 'TIMER':
            if self.time_to_save is None: self.time_to_save = auto_save_time
            else: self.time_to_save -= self.actions.time_delta
            if self.time_to_save <= 0:
                # tempdir = bpy.app.tempdir
                tempdir = context.user_preferences.filepaths.temporary_directory
                filepath = os.path.join(tempdir, 'retopoflow_backup.blend')
                dprint('auto saving to %s' % filepath)
                if os.path.exists(filepath): os.remove(filepath)
                bpy.ops.wm.save_as_mainfile(filepath=filepath, check_existing=False, copy=True)
                self.time_to_save = auto_save_time
        
>>>>>>> c763b8f3
        # user pressing nav key?
        if self.actions.using('navigate') or (self.actions.timer and self.nav):
            # let Blender handle navigation
            self.actions.unuse('navigate')  # pass-through commands do not receive a release event
            self.nav = True
            self.set_cursor('HAND')
            self.rfwidget.clear()
            return {'pass'}
<<<<<<< HEAD
        self.nav = False


=======
        if self.nav:
            self.nav = False
            self.rfwidget.update()
        
        nmode = self.FSM[self.mode]()
        if nmode: self.mode = nmode
        
        if self.actions.pressed('done'):
            # all done!
            return {'confirm'}
        
        if self.actions.pressed('edit mode'):
            # leave to edit mode
            return {'confirm', 'edit mode'}
        
        return {}
    
    
    def modal_main(self):
>>>>>>> c763b8f3
        # handle undo/redo
        if self.actions.pressed('undo'):
            self.undo_pop()
            return
        if self.actions.pressed('redo'):
            self.redo_pop()
<<<<<<< HEAD
            return {}

        for action,tool in RFTool.action_tool:
            if self.actions.pressed(action):
                self.set_tool(tool())

=======
            return
        
        # handle tool shortcut
        for action,tool in RFTool.action_tool:
            if self.actions.pressed(action):
                self.set_tool(tool())
                return
        
        # handle select all
        if self.actions.pressed('select all'):
            self.undo_push('select all')
            self.select_toggle()
            return
        
        # update rfwidget and cursor
>>>>>>> c763b8f3
        if self.actions.valid_mouse():
            self.rfwidget.update()
            self.set_cursor(self.rfwidget.mouse_cursor())
        else:
            self.rfwidget.clear()
            self.set_cursor('DEFAULT')
<<<<<<< HEAD

        if self.actions.pressed('select all'):
            self.select_toggle()
            return {}

        if self.rfwidget.modal():
            if self.tool and self.actions.valid_mouse(): self.tool.modal()

        if self.actions.pressed('done'):
            # all done!
            return {'confirm'}

        return {}


=======
        
        if self.rfwidget.modal():
            if self.tool and self.actions.valid_mouse():
                self.tool.modal()
    
    
>>>>>>> c763b8f3
    ###################################################
    # RFSource functions

    def raycast_sources_Ray(self, ray:Ray):
        bp,bn,bi,bd = None,None,None,None
        for rfsource in self.rfsources:
            hp,hn,hi,hd = rfsource.raycast(ray)
            if bp is None or (hp is not None and hd < bd):
                bp,bn,bi,bd = hp,hn,hi,hd
        return (bp,bn,bi,bd)

    def raycast_sources_Point2D(self, xy:Point2D):
        if xy is None: return None,None,None,None
        return self.raycast_sources_Ray(self.Point2D_to_Ray(xy))

    def raycast_sources_mouse(self):
        return self.raycast_sources_Point2D(self.actions.mouse)
<<<<<<< HEAD

=======
    
    def raycast_sources_Point(self, xyz:Point):
        if xyz is None: return None,None,None,None
        xy = self.Point_to_Point2D(xyz)
        return self.raycast_sources_Point2D(xy)
    
>>>>>>> c763b8f3
    def nearest_sources_Point(self, point:Point, max_dist=float('inf')): #sys.float_info.max):
        bp,bn,bi,bd = None,None,None,None
        for rfsource in self.rfsources:
            hp,hn,hi,hd = rfsource.nearest(point, max_dist=max_dist)
            if bp is None or (hp is not None and hd < bd):
                bp,bn,bi,bd = hp,hn,hi,hd
        return (bp,bn,bi,bd)


    ###################################################
<<<<<<< HEAD

    def draw_postpixel(self):
        bgl.glEnable(bgl.GL_MULTISAMPLE)
        bgl.glEnable(bgl.GL_BLEND)

        self.rfwidget.draw_postpixel()

        wtime,ctime = self.window_time,time.time()
=======
    
    def is_visible(self, point:Point, normal:Normal):
        ray = self.Point_to_Ray(point, max_dist_offset=-0.001)
        if not ray: return False
        if normal.dot(ray.d) <= 0: return False
        return not any(rfsource.raycast_hit(ray) for rfsource in self.rfsources)
    
    
    ###################################################
    
    def draw_postpixel(self):
        bgl.glEnable(bgl.GL_MULTISAMPLE)
        bgl.glEnable(bgl.GL_BLEND)
        
        self.tool.draw_postpixel()
        self.rfwidget.draw_postpixel()
        
        wtime,ctime = self.fps_time,time.time()
>>>>>>> c763b8f3
        self.frames += 1
        if ctime >= wtime + 1:
            self.fps = self.frames / (ctime - wtime)
            self.frames = 0
<<<<<<< HEAD
            self.window_time = ctime

=======
            self.fps_time = ctime
        
>>>>>>> c763b8f3
        font_id = 0

        if self.show_fps:
            debug_fps = 'fps: %0.2f' % self.fps
            debug_save = 'save: %0.0f' % (self.time_to_save or float('inf'))
            bgl.glColor4f(1.0, 1.0, 1.0, 0.10)
            blf.size(font_id, 12, 72)
            blf.position(font_id, 5, 5, 0)
<<<<<<< HEAD
            blf.draw(font_id, 'fps: %0.2f' % self.fps)

=======
            blf.draw(font_id, '%s  %s' % (debug_fps,debug_save))
        
>>>>>>> c763b8f3
        bgl.glColor4f(1.0, 1.0, 1.0, 0.5)
        blf.size(font_id, 12, 72)
        lh = int(blf.dimensions(font_id, "XMPQpqjI")[1] * 1.5)
        w = max(int(blf.dimensions(font_id, rft().name())[0]) for rft in RFTool)
        h = lh * len(RFTool)
        l,t = 10,self.actions.size[1] - 10

        bgl.glEnable(bgl.GL_BLEND)
        bgl.glColor4f(0.0, 0.0, 0.0, 0.25)
        bgl.glBegin(bgl.GL_QUADS)
        bgl.glVertex2f(l+w+5,t+5)
        bgl.glVertex2f(l-5,t+5)
        bgl.glVertex2f(l-5,t-h-5)
        bgl.glVertex2f(l+w+5,t-h-5)
        bgl.glEnd()

        bgl.glColor4f(0.0, 0.0, 0.0, 0.75)
        bgl.glLineWidth(1.0)
        bgl.glBegin(bgl.GL_LINE_STRIP)
        bgl.glVertex2f(l+w+5,t+5)
        bgl.glVertex2f(l-5,t+5)
        bgl.glVertex2f(l-5,t-h-5)
        bgl.glVertex2f(l+w+5,t-h-5)
        bgl.glVertex2f(l+w+5,t+5)
        bgl.glEnd()
<<<<<<< HEAD

        for i,rft in enumerate(RFTool):
            if type(self.tool) is rft:
=======
        
        for i,rft_data in enumerate(RFTool.get_tools()):
            ids,rft = rft_data
            if type(self.tool) == rft.rft_class:
>>>>>>> c763b8f3
                bgl.glColor4f(1.0, 1.0, 0.0, 1.0)
            else:
                bgl.glColor4f(1.0, 1.0, 1.0, 0.5)
            th = int(blf.dimensions(font_id, rft.bl_label)[1])
            y = t - (i+1) * lh + int((lh - th) / 2.0)
            blf.position(font_id, l, y, 0)
<<<<<<< HEAD
            blf.draw(font_id, rft().name())


    def draw_postview(self):
        bgl.glEnable(bgl.GL_MULTISAMPLE)
        bgl.glEnable(bgl.GL_BLEND)

=======
            blf.draw(font_id, rft.bl_label)
        
    
    def draw_postview(self):
        bgl.glEnable(bgl.GL_MULTISAMPLE)
        bgl.glEnable(bgl.GL_BLEND)
        
        self.draw_yz_mirror()
        
>>>>>>> c763b8f3
        self.rftarget_draw.draw()
        self.tool.draw_postview()
        self.rfwidget.draw_postview()
    
    def draw_yz_mirror(self):
        if 'x' not in self.rftarget.symmetry: return
        bgl.glLineWidth(3.0)
        bgl.glDepthMask(bgl.GL_FALSE)
        bgl.glDepthRange(0.0, 0.9999)
        
        bgl.glColor4f(0.5, 1.0, 1.0, 0.15)
        bgl.glDepthFunc(bgl.GL_LEQUAL)
        bgl.glBegin(bgl.GL_LINES)
        for p0,p1 in self.zy_intersections:
            bgl.glVertex3f(*p0)
            bgl.glVertex3f(*p1)
        bgl.glEnd()
        
        bgl.glColor4f(0.5, 1.0, 1.0, 0.01)
        bgl.glDepthFunc(bgl.GL_GREATER)
        bgl.glBegin(bgl.GL_LINES)
        for p0,p1 in self.zy_intersections:
            bgl.glVertex3f(*p0)
            bgl.glVertex3f(*p1)
        bgl.glEnd()
        
        bgl.glDepthRange(0.0, 1.0)
        bgl.glDepthFunc(bgl.GL_LEQUAL)
        bgl.glDepthMask(bgl.GL_TRUE)<|MERGE_RESOLUTION|>--- conflicted
+++ resolved
@@ -124,13 +124,8 @@
 
     @staticmethod
     def has_valid_source():
-<<<<<<< HEAD
-        return any(True for o in bpy.context.scene.objects if RFContext.is_valid_source(o))
-
-=======
         return any(RFContext.is_valid_source(o) for o in bpy.context.scene.objects)
-    
->>>>>>> c763b8f3
+
     @staticmethod
     def has_valid_target():
         return RFContext.get_target() is not None
@@ -146,60 +141,40 @@
 
     def __init__(self, starting_tool):
         pr = profiler.start()
-        
+
         RFContext.instance = self
-<<<<<<< HEAD
-        self.undo = []                  # undo stack of causing actions, FSM state, tool states, and rftargets
-        self.redo = []                  # redo stack of causing actions, FSM state, tool states, and rftargets
-
-=======
         self.undo = []  # undo stack of causing actions, FSM state, tool states, and rftargets
         self.redo = []  # redo stack of causing actions, FSM state, tool states, and rftargets
-        
+
         self.FSM = {}
         self.FSM['main'] = self.modal_main
         self.mode = 'main'
-        
->>>>>>> c763b8f3
+
         self._init_tools()              # set up tools and widgets used in RetopoFlow
         self._init_actions()            # set up default and user-defined actions
         self._init_usersettings()       # set up user-defined settings and key mappings
 
         self._init_target()             # set up target object
         self._init_sources()            # set up source objects
-<<<<<<< HEAD
-
-=======
-        
+
         self._init_rotate_about_active()    # must happen *AFTER* target is initialized!
-        
->>>>>>> c763b8f3
+
         if starting_tool:
             self.set_tool(starting_tool)
         else:
             self.set_tool(RFTool_Move())
-<<<<<<< HEAD
-
-        self.start_time = time.time()
-        self.window_time = time.time()
-=======
-        
+
         self.fps_time = time.time()
->>>>>>> c763b8f3
         self.frames = 0
 
         self.timer = None
         self.time_to_save = None
         self.fps = 0
         self.show_fps = True
-<<<<<<< HEAD
-
-=======
-        
+
         pr.done()
         profiler.printout()
-    
->>>>>>> c763b8f3
+
     def _init_usersettings(self):
         # user-defined settings
         self.settings = get_settings()
@@ -209,10 +184,7 @@
         RFTool.init_tools(self)             # init tools
         self.nav = False                    # not currently navigating
         #self.set_tool(RFTool_Move())        # set default tool
-<<<<<<< HEAD
-
-=======
-    
+
     def _init_rotate_about_active(self):
         self._end_rotate_about_active()
         o = bpy.data.objects.new('RetopoFlow_Rotate', None)
@@ -221,40 +193,28 @@
         bpy.context.scene.objects.active = o
         self.rot_object = o
         self.update_rot_object()
-    
+
     def _end_rotate_about_active(self):
         if 'RetopoFlow_Rotate' not in bpy.data.objects: return
         # need to remove empty object for rotation
         bpy.data.objects.remove(bpy.data.objects['RetopoFlow_Rotate'], do_unlink=True)
         bpy.context.scene.objects.active = self.tar_object
         self.rot_object = None
-    
->>>>>>> c763b8f3
+
     def _init_target(self):
         ''' target is the active object.  must be selected and visible '''
 
         # if user has modified the edit mesh, toggle into object then edit mode to update
-<<<<<<< HEAD
-        if bpy.context.mode == 'EDIT_MESH':
-            bpy.ops.object.mode_set(mode='OBJECT')
-            bpy.ops.object.mode_set(mode='EDIT')
-
-        tar_object = RFContext.get_target()
-        assert tar_object, 'Could not find valid target?'
-        self.rftarget = RFTarget.new(tar_object)
-
-=======
         # if bpy.context.mode == 'EDIT_MESH':
         #    bpy.ops.object.mode_set(mode='OBJECT')
         #    bpy.ops.object.mode_set(mode='EDIT')
-        
+
         pr = profiler.start()
-        
+
         self.tar_object = RFContext.get_target()
         assert self.tar_object, 'Could not find valid target?'
         self.rftarget = RFTarget.new(self.tar_object)
-        
->>>>>>> c763b8f3
+
         # HACK! TODO: FIXME!
         color_select = self.settings.theme_colors_selection[self.settings.theme]
         color_frozen = self.settings.theme_colors_frozen[self.settings.theme]
@@ -287,40 +247,27 @@
             'point mirror offset': 0.000015,
         }
         self.rftarget_draw = RFMeshRender(self.rftarget, opts)
-<<<<<<< HEAD
-
-=======
-        
+
         pr.done()
-    
+
     @profiler.profile
->>>>>>> c763b8f3
     def _init_sources(self):
         ''' find all valid source objects, which are mesh objects that are visible and not active '''
         self.rfsources = [RFSource.new(src) for src in RFContext.get_sources()]
         print('%d sources' % len(self.rfsources))
-<<<<<<< HEAD
-
-=======
-        
+
         zy_plane = self.rftarget.get_yz_plane()
         self.zy_intersections = []
         for rfs in self.rfsources:
             self.zy_intersections += rfs.plane_intersection(zy_plane)
-    
->>>>>>> c763b8f3
+
     def commit(self):
         #self.rftarget.commit()
         pass
 
     def end(self):
-<<<<<<< HEAD
-        pass
-
-=======
         self._end_rotate_about_active()
-    
->>>>>>> c763b8f3
+
     ###################################################
     # mouse cursor functions
 
@@ -353,12 +300,8 @@
         self.rftarget = state['rftarget']
         self.rftarget.dirty()
         self.rftarget_draw.replace_rfmesh(self.rftarget)
-<<<<<<< HEAD
-
-=======
         if self.tool: self.tool.update()
-    
->>>>>>> c763b8f3
+
     def undo_push(self, action, repeatable=False):
         # skip pushing to undo if action is repeatable and we are repeating actions
         if repeatable and self.undo and self.undo[-1]['action'] == action: return
@@ -390,23 +333,15 @@
         #   empty or None:  stay in modal
 
         self._process_event(context, event)
-<<<<<<< HEAD
-
-        self.hit_pos,self.hit_norm,_,_ = self.raycast_sources_mouse()
+
+        self.actions.hit_pos,self.actions.hit_norm,_,_ = self.raycast_sources_mouse()
 
         if self.actions.using('maximize area'):
             return {'pass'}
 
-=======
-        
-        self.actions.hit_pos,self.actions.hit_norm,_,_ = self.raycast_sources_mouse()
-        
-        if self.actions.using('maximize area'):
-            return {'pass'}
-        
         if self.actions.using('autosave'):
             return {'pass'}
-        
+
         use_auto_save_temporary_files = context.user_preferences.filepaths.use_auto_save_temporary_files
         auto_save_time = context.user_preferences.filepaths.auto_save_time * 60
         if use_auto_save_temporary_files and event.type == 'TIMER':
@@ -420,8 +355,7 @@
                 if os.path.exists(filepath): os.remove(filepath)
                 bpy.ops.wm.save_as_mainfile(filepath=filepath, check_existing=False, copy=True)
                 self.time_to_save = auto_save_time
-        
->>>>>>> c763b8f3
+
         # user pressing nav key?
         if self.actions.using('navigate') or (self.actions.timer and self.nav):
             # let Blender handle navigation
@@ -430,91 +364,58 @@
             self.set_cursor('HAND')
             self.rfwidget.clear()
             return {'pass'}
-<<<<<<< HEAD
-        self.nav = False
-
-
-=======
         if self.nav:
             self.nav = False
             self.rfwidget.update()
-        
+
         nmode = self.FSM[self.mode]()
         if nmode: self.mode = nmode
-        
+
         if self.actions.pressed('done'):
             # all done!
             return {'confirm'}
-        
+
         if self.actions.pressed('edit mode'):
             # leave to edit mode
             return {'confirm', 'edit mode'}
-        
+
         return {}
-    
-    
+
+
     def modal_main(self):
->>>>>>> c763b8f3
         # handle undo/redo
         if self.actions.pressed('undo'):
             self.undo_pop()
             return
         if self.actions.pressed('redo'):
             self.redo_pop()
-<<<<<<< HEAD
-            return {}
-
-        for action,tool in RFTool.action_tool:
-            if self.actions.pressed(action):
-                self.set_tool(tool())
-
-=======
             return
-        
+
         # handle tool shortcut
         for action,tool in RFTool.action_tool:
             if self.actions.pressed(action):
                 self.set_tool(tool())
                 return
-        
+
         # handle select all
         if self.actions.pressed('select all'):
             self.undo_push('select all')
             self.select_toggle()
             return
-        
+
         # update rfwidget and cursor
->>>>>>> c763b8f3
         if self.actions.valid_mouse():
             self.rfwidget.update()
             self.set_cursor(self.rfwidget.mouse_cursor())
         else:
             self.rfwidget.clear()
             self.set_cursor('DEFAULT')
-<<<<<<< HEAD
-
-        if self.actions.pressed('select all'):
-            self.select_toggle()
-            return {}
-
-        if self.rfwidget.modal():
-            if self.tool and self.actions.valid_mouse(): self.tool.modal()
-
-        if self.actions.pressed('done'):
-            # all done!
-            return {'confirm'}
-
-        return {}
-
-
-=======
-        
+
         if self.rfwidget.modal():
             if self.tool and self.actions.valid_mouse():
                 self.tool.modal()
-    
-    
->>>>>>> c763b8f3
+
+
     ###################################################
     # RFSource functions
 
@@ -532,16 +433,12 @@
 
     def raycast_sources_mouse(self):
         return self.raycast_sources_Point2D(self.actions.mouse)
-<<<<<<< HEAD
-
-=======
-    
+
     def raycast_sources_Point(self, xyz:Point):
         if xyz is None: return None,None,None,None
         xy = self.Point_to_Point2D(xyz)
         return self.raycast_sources_Point2D(xy)
-    
->>>>>>> c763b8f3
+
     def nearest_sources_Point(self, point:Point, max_dist=float('inf')): #sys.float_info.max):
         bp,bn,bi,bd = None,None,None,None
         for rfsource in self.rfsources:
@@ -552,46 +449,30 @@
 
 
     ###################################################
-<<<<<<< HEAD
-
-    def draw_postpixel(self):
-        bgl.glEnable(bgl.GL_MULTISAMPLE)
-        bgl.glEnable(bgl.GL_BLEND)
-
-        self.rfwidget.draw_postpixel()
-
-        wtime,ctime = self.window_time,time.time()
-=======
-    
+
     def is_visible(self, point:Point, normal:Normal):
         ray = self.Point_to_Ray(point, max_dist_offset=-0.001)
         if not ray: return False
         if normal.dot(ray.d) <= 0: return False
         return not any(rfsource.raycast_hit(ray) for rfsource in self.rfsources)
-    
-    
+
+
     ###################################################
-    
+
     def draw_postpixel(self):
         bgl.glEnable(bgl.GL_MULTISAMPLE)
         bgl.glEnable(bgl.GL_BLEND)
-        
+
         self.tool.draw_postpixel()
         self.rfwidget.draw_postpixel()
-        
+
         wtime,ctime = self.fps_time,time.time()
->>>>>>> c763b8f3
         self.frames += 1
         if ctime >= wtime + 1:
             self.fps = self.frames / (ctime - wtime)
             self.frames = 0
-<<<<<<< HEAD
-            self.window_time = ctime
-
-=======
             self.fps_time = ctime
-        
->>>>>>> c763b8f3
+
         font_id = 0
 
         if self.show_fps:
@@ -600,13 +481,8 @@
             bgl.glColor4f(1.0, 1.0, 1.0, 0.10)
             blf.size(font_id, 12, 72)
             blf.position(font_id, 5, 5, 0)
-<<<<<<< HEAD
-            blf.draw(font_id, 'fps: %0.2f' % self.fps)
-
-=======
             blf.draw(font_id, '%s  %s' % (debug_fps,debug_save))
-        
->>>>>>> c763b8f3
+
         bgl.glColor4f(1.0, 1.0, 1.0, 0.5)
         blf.size(font_id, 12, 72)
         lh = int(blf.dimensions(font_id, "XMPQpqjI")[1] * 1.5)
@@ -632,51 +508,35 @@
         bgl.glVertex2f(l+w+5,t-h-5)
         bgl.glVertex2f(l+w+5,t+5)
         bgl.glEnd()
-<<<<<<< HEAD
-
-        for i,rft in enumerate(RFTool):
-            if type(self.tool) is rft:
-=======
-        
+
         for i,rft_data in enumerate(RFTool.get_tools()):
             ids,rft = rft_data
             if type(self.tool) == rft.rft_class:
->>>>>>> c763b8f3
                 bgl.glColor4f(1.0, 1.0, 0.0, 1.0)
             else:
                 bgl.glColor4f(1.0, 1.0, 1.0, 0.5)
             th = int(blf.dimensions(font_id, rft.bl_label)[1])
             y = t - (i+1) * lh + int((lh - th) / 2.0)
             blf.position(font_id, l, y, 0)
-<<<<<<< HEAD
-            blf.draw(font_id, rft().name())
+            blf.draw(font_id, rft.bl_label)
 
 
     def draw_postview(self):
         bgl.glEnable(bgl.GL_MULTISAMPLE)
         bgl.glEnable(bgl.GL_BLEND)
 
-=======
-            blf.draw(font_id, rft.bl_label)
-        
-    
-    def draw_postview(self):
-        bgl.glEnable(bgl.GL_MULTISAMPLE)
-        bgl.glEnable(bgl.GL_BLEND)
-        
         self.draw_yz_mirror()
-        
->>>>>>> c763b8f3
+
         self.rftarget_draw.draw()
         self.tool.draw_postview()
         self.rfwidget.draw_postview()
-    
+
     def draw_yz_mirror(self):
         if 'x' not in self.rftarget.symmetry: return
         bgl.glLineWidth(3.0)
         bgl.glDepthMask(bgl.GL_FALSE)
         bgl.glDepthRange(0.0, 0.9999)
-        
+
         bgl.glColor4f(0.5, 1.0, 1.0, 0.15)
         bgl.glDepthFunc(bgl.GL_LEQUAL)
         bgl.glBegin(bgl.GL_LINES)
@@ -684,7 +544,7 @@
             bgl.glVertex3f(*p0)
             bgl.glVertex3f(*p1)
         bgl.glEnd()
-        
+
         bgl.glColor4f(0.5, 1.0, 1.0, 0.01)
         bgl.glDepthFunc(bgl.GL_GREATER)
         bgl.glBegin(bgl.GL_LINES)
@@ -692,7 +552,7 @@
             bgl.glVertex3f(*p0)
             bgl.glVertex3f(*p1)
         bgl.glEnd()
-        
+
         bgl.glDepthRange(0.0, 1.0)
         bgl.glDepthFunc(bgl.GL_LEQUAL)
         bgl.glDepthMask(bgl.GL_TRUE)