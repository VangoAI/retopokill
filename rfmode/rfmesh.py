import sys
import math
import copy

import bpy
import bgl
import bmesh
from bmesh.types import BMesh, BMVert, BMEdge, BMFace
from mathutils.bvhtree import BVHTree
from mathutils.kdtree import KDTree

from mathutils import Matrix, Vector
from mathutils.geometry import normal as compute_normal
from ..common.maths import Point, Direction, Normal, Ray, XForm, BBox, Point2D, Vec2D
from ..lib import common_drawing_bmesh as bmegl
from ..lib.common_utilities import print_exception, print_exception2, showErrorMessage

from .rfmesh_wrapper import BMElemWrapper, RFVert, RFEdge, RFFace


class RFMesh():
    '''
    RFMesh wraps a mesh object, providing extra machinery such as
    - computing hashes on the object (know when object has been modified)
    - maintaining a corresponding bmesh and bvhtree of the object
    - handling snapping and raycasting
    - translates to/from local space (transformations)
    '''

    __version = 0
    @staticmethod
    def generate_version_number():
        RFMesh.__version += 1
        return RFMesh.__version

    @staticmethod
    def hash_object(obj:bpy.types.Object):
        if obj is None: return None
        assert type(obj) is bpy.types.Object, "Only call RFMesh.hash_object on mesh objects!"
        assert type(obj.data) is bpy.types.Mesh, "Only call RFMesh.hash_object on mesh objects!"
        # get object data to act as a hash
        me = obj.data
        counts = (len(me.vertices), len(me.edges), len(me.polygons), len(obj.modifiers))
        if me.vertices:
            bbox   = (tuple(min(v.co for v in me.vertices)), tuple(max(v.co for v in me.vertices)))
        else:
            bbox = (None, None)
        vsum   = tuple(sum((v.co for v in me.vertices), Vector((0,0,0))))
        xform  = tuple(e for l in obj.matrix_world for e in l)
<<<<<<< HEAD
        return (counts, bbox, vsum, xform)      # ob.name???

=======
        return (counts, bbox, vsum, xform, id(obj))      # ob.name???
    
>>>>>>> a2bf2a62
    @staticmethod
    def hash_bmesh(bme:BMesh):
        if bme is None: return None
        assert type(bme) is BMesh, 'Only call RFMesh.hash_bmesh on BMesh objects!'
        counts = (len(bme.verts), len(bme.edges), len(bme.faces))
        bbox   = BBox(from_bmverts=self.bme.verts)
        vsum   = tuple(sum((v.co for v in bme.verts), Vector((0,0,0))))
        return (counts, tuple(bbox.min), tuple(bbox.max), vsum)


    def __init__(self):
        assert False, 'Do not create new RFMesh directly!  Use RFSource.new() or RFTarget.new()'

    def __deepcopy__(self, memo):
        assert False, 'Do not copy me'

    def __setup__(self, obj, deform=False, bme=None):
        self.obj = obj
        self.xform = XForm(self.obj.matrix_world)
        self.hash = RFMesh.hash_object(self.obj)
        if bme != None:
            self.bme = bme
        else:
            eme = self.obj.to_mesh(scene=bpy.context.scene, apply_modifiers=deform, settings='PREVIEW')
            eme.update()
            self.bme = bmesh.new()
            self.bme.from_mesh(eme)
            self.bme.select_mode = {'FACE', 'EDGE', 'VERT'}
            # copy selection from editmesh
            for bmf,emf in zip(self.bme.faces, self.obj.data.polygons):
                bmf.select = emf.select
            for bme,eme in zip(self.bme.edges, self.obj.data.edges):
                bme.select = eme.select
            for bmv,emv in zip(self.bme.verts, self.obj.data.vertices):
                bmv.select = emv.select
        self.store_state()
        self.dirty()


    ##########################################################

    def dirty(self):
        # TODO: add option for dirtying only selection or geo+topo
        if hasattr(self, 'bvh'): del self.bvh
        self.version = RFMesh.generate_version_number()

    def clean(self):
        pass

    def get_bvh(self):
        if not hasattr(self, 'bvh') or self.bvh_version != self.version:
            self.bvh = BVHTree.FromBMesh(self.bme)
            self.bvh_version = self.version
        return self.bvh

    def get_bbox(self):
        if not hasattr(self, 'bbox') or self.bbox_version != self.version:
            self.bbox = BBox(from_bmverts=self.bme.verts)
            self.bbox_version = self.version
        return self.bbox

    def get_kdtree(self):
        if not hasattr(self, 'kdt') or self.kdt_version != self.version:
            self.kdt = KDTree(len(self.bme.verts))
            for i,bmv in enumerate(self.bme.verts):
                self.kdt.insert(bmv.co, i)
            self.kdt.balance()
            self.kdt_version = self.version
        return self.kdt

    ##########################################################

    def store_state(self):
        attributes = ['hide']       # list of attributes to remember
        self.prev_state = { attr: self.obj.__getattribute__(attr) for attr in attributes }
    def restore_state(self):
        for attr,val in self.prev_state.items(): self.obj.__setattr__(attr, val)

    def obj_hide(self):   self.obj.hide = True
    def obj_unhide(self): self.obj.hide = False

    def ensure_lookup_tables(self):
        self.bme.verts.ensure_lookup_table()
        self.bme.edges.ensure_lookup_table()
        self.bme.faces.ensure_lookup_table()

    ##########################################################

    def wrap_bmvert(self, bmv): return RFVert(bmv)
    def wrap_bmedge(self, bme): return RFEdge(bme)
    def wrap_bmface(self, bmf): return RFFace(bmf)
    def _unwrap(self, elem):
        return elem if not hasattr(elem, 'bmelem') else elem.bmelem

    def raycast(self, ray:Ray):
        ray_local = self.xform.w2l_ray(ray)
        p,n,i,d = self.get_bvh().ray_cast(ray_local.o, ray_local.d, ray_local.max)
        if p is None: return (None,None,None,None)
        if not self.get_bbox().Point_within(p, margin=1):
            return (None,None,None,None)
        p_w,n_w = self.xform.l2w_point(p), self.xform.l2w_normal(n)
        d_w = (ray.o - p_w).length
        return (p_w,n_w,i,d_w)

    def nearest(self, point:Point, max_dist=float('inf')): #sys.float_info.max):
        point_local = self.xform.w2l_point(point)
        p,n,i,_ = self.get_bvh().find_nearest(point_local, max_dist)
        if p is None: return (None,None,None,None)
        p,n = self.xform.l2w_point(p), self.xform.l2w_normal(n)
        d = (point - p).length
        return (p,n,i,d)

    def nearest_bmvert_Point(self, point:Point):
        point_local = self.xform.w2l_point(point)
        bv,bd = None,None
        for bmv in self.bme.verts:
            d3d = (bmv.co - point_local).length
            if bv is None or d3d < bd: bv,bd = bmv,d3d
        bmv_world = self.xform.l2w_point(bv.co)
        return (self.wrap_bmvert(bv),(point-bmv_world).length)

    def nearest_bmverts_Point(self, point:Point, dist3d:float):
        nearest = []
        for bmv in self.bme.verts:
            bmv_world = self.xform.l2w_point(bmv.co)
            d3d = (bmv_world - point).length
            if d3d > dist3d: continue
            nearest += [(self.wrap_bmvert(bmv), d3d)]
        return nearest

    def nearest2D_bmverts_Point2D(self, xy:Point2D, dist2D:float, Point_to_Point2D):
        # TODO: compute distance from camera to point
        # TODO: sort points based on 3d distance
        nearest = []
        for bmv in self.bme.verts:
            p2d = Point_to_Point2D(self.xform.l2w_point(bmv.co))
            if p2d is None: continue
            if (p2d - xy).length > dist2D: continue
            d3d = 0
            nearest += [(self.wrap_bmvert(bmv), d3d)]
        return nearest

    def nearest2D_bmvert_Point2D(self, xy:Point2D, Point_to_Point2D):
        # TODO: compute distance from camera to point
        # TODO: sort points based on 3d distance
        bv,bd = None,None
        for bmv in self.bme.verts:
            p2d = Point_to_Point2D(self.xform.l2w_point(bmv.co))
            d2d = (xy - p2d).length
            if p2d is None: continue
            if bv is None or d2d < bd: bv,bd = bmv,d2d
        if bv is None: return (None,None)
        return (self.wrap_bmvert(bv),bd)

    ##########################################################

    def get_selected_verts(self):
        s = set()
        for bmv in self.bme.verts:
            if bmv.select: s.add(self.wrap_bmvert(bmv))
        return s
    def get_selected_edges(self):
        s = set()
        for bme in self.bme.edges:
            if bme.select: s.add(self.wrap_bmedge(bme))
        return s
    def get_selected_faces(self):
        s = set()
        for bmf in self.bme.faces:
            if bmf.select: s.add(self.wrap_bmface(bmf))
        return s

    def deselect_all(self):
        for bmv in self.bme.verts: bmv.select = False
        for bme in self.bme.edges: bme.select = False
        for bmf in self.bme.faces: bmf.select = False
        self.dirty()

    def deselect(self, elems):
        if not hasattr(elems, '__len__'):
            elems.select = False
        else:
            for bmelem in elems: bmelem.select = False
        self.dirty()

    def select(self, elems, supparts=True, subparts=True, only=True):
        if only: self.deselect_all()
        if not hasattr(elems, '__len__'): elems = [elems]
        if subparts:
            nelems = set(elems)
            for elem in elems:
                t = type(elem)
                if t is BMVert or t is RFVert:
                    pass
                elif t is BMEdge or t is RFEdge:
                    nelems.update(e for e in elem.verts)
                elif t is BMFace or t is RFFace:
                    nelems.update(e for e in elem.verts)
                    nelems.update(e for e in elem.edges)
            elems = nelems
        for elem in elems: elem.select = True
        if supparts:
            for elem in elems:
                t = type(elem)
                if t is not BMVert and t is not RFVert: continue
                for bme in elem.link_edges:
                    if all(bmv.select for bmv in bme.verts):
                        bme.select = True
                for bmf in elem.link_faces:
                    if all(bmv.select for bmv in bmf.verts):
                        bmf.select = True
        self.dirty()

    def select_all(self):
        for bmv in self.bme.verts: bmv.select = True
        for bme in self.bme.edges: bme.select = True
        for bmf in self.bme.faces: bmf.select = True
        self.dirty()

    def select_toggle(self):
        sel = False
        sel |= any(bmv.select for bmv in self.bme.verts)
        sel |= any(bme.select for bme in self.bme.edges)
        sel |= any(bmf.select for bmf in self.bme.faces)
        if sel: self.deselect_all()
        else:   self.select_all()


class RFSource(RFMesh):
    '''
    RFSource is a source object for RetopoFlow.  Source objects
    are the meshes being retopologized.
    '''

    __cache = {}

    @staticmethod
    def new(obj:bpy.types.Object):
        assert type(obj) is bpy.types.Object and type(obj.data) is bpy.types.Mesh, 'obj must be mesh object'

        # check cache
        rfsource = None
        if obj.data.name in RFSource.__cache:
            # does cache match current state?
            rfsource = RFSource.__cache[obj.data.name]
            if rfsource.hash != RFMesh.hash_object(obj):
                rfsource = None
        if not rfsource:
            # need to (re)generate RFSource object
            RFSource.creating = True
            rfsource = RFSource()
            del RFSource.creating
            rfsource.__setup__(obj)
            RFSource.__cache[obj.data.name] = rfsource

        return RFSource.__cache[obj.data.name]

    def __init__(self):
        assert hasattr(RFSource, 'creating'), 'Do not create new RFSource directly!  Use RFSource.new()'

    def __setup__(self, obj:bpy.types.Object):
        super().__setup__(obj, deform=True)



class RFTarget(RFMesh):
    '''
    RFTarget is a target object for RetopoFlow.  Target objects
    are the retopologized meshes.
    '''

    @staticmethod
    def new(obj:bpy.types.Object):
        assert type(obj) is bpy.types.Object and type(obj.data) is bpy.types.Mesh, 'obj must be mesh object'

        RFTarget.creating = True
        rftarget = RFTarget()
        del RFTarget.creating
        rftarget.__setup__(obj)
        BMElemWrapper.wrap(rftarget)
        return rftarget

    def __init__(self):
        assert hasattr(RFTarget, 'creating'), 'Do not create new RFTarget directly!  Use RFTarget.new()'

    def __setup__(self, obj:bpy.types.Object, bme:bmesh.types.BMesh=None):
        super().__setup__(obj, bme=bme)
        # if Mirror modifier is attached, set up symmetry to match
        self.symmetry = set()
        for mod in self.obj.modifiers:
            if mod.type != 'MIRROR': continue
            if not mod.show_viewport: continue
            if mod.use_x: self.symmetry.add('x')
            if mod.use_y: self.symmetry.add('y')
            if mod.use_z: self.symmetry.add('z')
        self.editmesh_version = None

    def __deepcopy__(self, memo):
        '''
        custom deepcopy method, because BMesh and BVHTree are not copyable
        '''
        rftarget = RFTarget.__new__(RFTarget)
        memo[id(self)] = rftarget
        rftarget.__setup__(self.obj, bme=self.bme.copy())
        # deepcopy all remaining settings
        for k,v in self.__dict__.items():
            if k not in {'prev_state'} and k in rftarget.__dict__: continue
            setattr(rftarget, k, copy.deepcopy(v, memo))
        return rftarget

    def commit(self):
        self.write_editmesh()
        self.restore_state()

    def cancel(self):
        self.restore_state()

    def clean(self):
        super().clean()
        if self.editmesh_version == self.version: return
        self.editmesh_version = self.version
        self.bme.to_mesh(self.obj.data)
        for bmf,emf in zip(self.bme.faces, self.obj.data.polygons):
            emf.select = bmf.select
        for bme,eme in zip(self.bme.edges, self.obj.data.edges):
            eme.select = bme.select
        for bmv,emv in zip(self.bme.verts, self.obj.data.vertices):
            emv.select = bmv.select

    def new_vert(self, co, norm):
        bmv = self.bme.verts.new(self.xform.w2l_point(co))
        bmv.normal = self.xform.w2l_normal(norm)
        return self.wrap_bmvert(bmv)

    def new_edge(self, verts):
        verts = [self._unwrap(v) for v in verts]
        bme = self.bme.edges.new(verts)
        return self.wrap_bmedge(bme)

    def new_face(self, verts):
        verts = [self._unwrap(v) for v in verts]
        bmf = self.bme.faces.new(verts)
        self.update_face_normal(bmf)
        return self.wrap_bmface(bmf)
<<<<<<< HEAD

=======
    
    def update_face_normal(self, face):
        bmf = self._unwrap(face)
        n = compute_normal(v.co for v in bmf.verts)
        vnorm = sum((v.normal for v in bmf.verts), Vector())
        if n.dot(vnorm) < 0:
            bmf.normal_flip()
        bmf.normal_update()
    
>>>>>>> a2bf2a62
    # def modify_bmverts(self, bmverts, update_fn):
    #     l2w = self.xform.l2w_point
    #     w2l = self.xform.w2l_point
    #     for bmv in bmverts:
    #         bmv.co = w2l(update_fn(bmv, l2w(bmv.co)))
    #     self.dirty()



class RFMeshRender():
    '''
    RFMeshRender handles rendering RFMeshes.
    '''

    ALWAYS_DIRTY = True

    def __init__(self, rfmesh, opts):
        self.opts = opts
        self.replace_rfmesh(rfmesh)
        self.bglCallList = bgl.glGenLists(1)
        self.bglMatrix = rfmesh.xform.to_bglMatrix()

    def __del__(self):
        if hasattr(self, 'bglCallList'):
            bgl.glDeleteLists(self.bglCallList, 1)
            del self.bglCallList
        if hasattr(self, 'bglMatrix'):
            del self.bglMatrix

    def replace_rfmesh(self, rfmesh):
        self.rfmesh = rfmesh
        self.bmesh = rfmesh.bme
        self.rfmesh_version = None

    def _draw(self):
        opts = dict(self.opts)
        for xyz in self.rfmesh.symmetry: opts['mirror %s'%xyz] = True

        # do not change attribs if they're not set
        bmegl.glSetDefaultOptions(opts=self.opts)
        bgl.glPushMatrix()
        bgl.glMultMatrixf(self.bglMatrix)
<<<<<<< HEAD

=======
        
        bgl.glDisable(bgl.GL_CULL_FACE)
        
>>>>>>> a2bf2a62
        bgl.glDepthFunc(bgl.GL_LEQUAL)
        bgl.glDepthMask(bgl.GL_FALSE)
        # bgl.glEnable(bgl.GL_CULL_FACE)
        opts['poly hidden'] = 0.0
        opts['poly mirror hidden'] = 0.0
        opts['line hidden'] = 0.0
        opts['line mirror hidden'] = 0.0
        opts['point hidden'] = 0.0
        opts['point mirror hidden'] = 0.0
        bmegl.glDrawBMFaces(self.bmesh.faces, opts=opts, enableShader=False)
        bmegl.glDrawBMEdges(self.bmesh.edges, opts=opts, enableShader=False)
        bmegl.glDrawBMVerts(self.bmesh.verts, opts=opts, enableShader=False)

        bgl.glDepthFunc(bgl.GL_GREATER)
        bgl.glDepthMask(bgl.GL_FALSE)
        # bgl.glDisable(bgl.GL_CULL_FACE)
        opts['poly hidden']         = 0.95
        opts['poly mirror hidden']  = 0.95
        opts['line hidden']         = 0.95
        opts['line mirror hidden']  = 0.95
        opts['point hidden']        = 0.95
        opts['point mirror hidden'] = 0.95
        bmegl.glDrawBMFaces(self.bmesh.faces, opts=opts, enableShader=False)
        bmegl.glDrawBMEdges(self.bmesh.edges, opts=opts, enableShader=False)
        bmegl.glDrawBMVerts(self.bmesh.verts, opts=opts, enableShader=False)

        bgl.glDepthFunc(bgl.GL_LEQUAL)
        bgl.glDepthMask(bgl.GL_TRUE)
        # bgl.glEnable(bgl.GL_CULL_FACE)
        bgl.glDepthRange(0, 1)
        bgl.glPopMatrix()

    def clean(self):
        # return if rfmesh hasn't changed
        self.rfmesh.clean()
        if self.rfmesh_version == self.rfmesh.version: return
        self.rfmesh_version = self.rfmesh.version   # make not dirty first in case bad things happen while drawing
        bgl.glNewList(self.bglCallList, bgl.GL_COMPILE)
        self._draw()
        bgl.glEndList()

    def draw(self):
        try:
            if self.ALWAYS_DIRTY:
                self.rfmesh.clean()
                bmegl.bmeshShader.enable()
                self._draw()
            else:
                self.clean()
                bmegl.bmeshShader.enable()
                bgl.glCallList(self.bglCallList)
        except:
            print_exception()
            pass
        finally:
            try:
                bmegl.bmeshShader.disable()
            except:
                pass<|MERGE_RESOLUTION|>--- conflicted
+++ resolved
@@ -47,13 +47,8 @@
             bbox = (None, None)
         vsum   = tuple(sum((v.co for v in me.vertices), Vector((0,0,0))))
         xform  = tuple(e for l in obj.matrix_world for e in l)
-<<<<<<< HEAD
-        return (counts, bbox, vsum, xform)      # ob.name???
-
-=======
         return (counts, bbox, vsum, xform, id(obj))      # ob.name???
-    
->>>>>>> a2bf2a62
+
     @staticmethod
     def hash_bmesh(bme:BMesh):
         if bme is None: return None
@@ -398,10 +393,7 @@
         bmf = self.bme.faces.new(verts)
         self.update_face_normal(bmf)
         return self.wrap_bmface(bmf)
-<<<<<<< HEAD
-
-=======
-    
+
     def update_face_normal(self, face):
         bmf = self._unwrap(face)
         n = compute_normal(v.co for v in bmf.verts)
@@ -409,8 +401,7 @@
         if n.dot(vnorm) < 0:
             bmf.normal_flip()
         bmf.normal_update()
-    
->>>>>>> a2bf2a62
+
     # def modify_bmverts(self, bmverts, update_fn):
     #     l2w = self.xform.l2w_point
     #     w2l = self.xform.w2l_point
@@ -453,13 +444,9 @@
         bmegl.glSetDefaultOptions(opts=self.opts)
         bgl.glPushMatrix()
         bgl.glMultMatrixf(self.bglMatrix)
-<<<<<<< HEAD
-
-=======
-        
+
         bgl.glDisable(bgl.GL_CULL_FACE)
-        
->>>>>>> a2bf2a62
+
         bgl.glDepthFunc(bgl.GL_LEQUAL)
         bgl.glDepthMask(bgl.GL_FALSE)
         # bgl.glEnable(bgl.GL_CULL_FACE)
