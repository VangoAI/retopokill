--- conflicted
+++ resolved
@@ -99,14 +99,14 @@
             for bmv,emv in zip(self.bme.verts, self.obj.data.vertices):
                 bmv.select = emv.select
             pr.done()
-        
+
         if triangulate:
             pr = profiler.start('triangulation')
             faces = [face for face in self.bme.faces if len(face.verts) != 3]
             dprint('%d non-triangles' % len(faces))
             bmesh.ops.triangulate(self.bme, faces=faces)
             pr.done()
-        
+
         self.selection_center = Point((0,0,0))
         self.store_state()
         self.dirty()
@@ -264,10 +264,7 @@
         p_w,n_w = self.xform.l2w_point(p), self.xform.l2w_normal(n)
         d_w = (ray.o - p_w).length
         return (p_w,n_w,i,d_w)
-<<<<<<< HEAD
-
-=======
-    
+
     def raycast_all(self, ray:Ray):
         l2w_point,l2w_normal = self.xform.l2w_point,self.xform.l2w_normal
         ray_local = self.xform.w2l_ray(ray)
@@ -284,8 +281,7 @@
             origin += direction * (d + 0.00001)
             maxdist -= d
         return hits
-    
->>>>>>> 461f6631
+
     def raycast_hit(self, ray:Ray):
         ray_local = self.xform.w2l_ray(ray)
         p,_,_,_ = self.get_bvh().ray_cast(ray_local.o, ray_local.d, ray_local.max)
@@ -374,11 +370,7 @@
         if bv is None: return (None,None)
         return (self._wrap_bmvert(bv),bd)
 
-<<<<<<< HEAD
-    def nearest2D_bmedge_Point2D(self, xy:Point2D, Point_to_Point2D, edges=None, max_dist=None):
-=======
     def nearest2D_bmedge_Point2D(self, xy:Point2D, Point_to_Point2D, edges=None, shorten=0.01, max_dist=None):
->>>>>>> 461f6631
         if not max_dist or max_dist < 0: max_dist = float('inf')
         if edges is None:
             edges = self.bme.edges
@@ -664,15 +656,11 @@
         self.bme.to_mesh(self.obj.data)
         for bmv,emv in zip(self.bme.verts, self.obj.data.vertices):
             emv.select = bmv.select
-<<<<<<< HEAD
-
-=======
         for bme,eme in zip(self.bme.edges, self.obj.data.edges):
             eme.select = bme.select
         for bmf,emf in zip(self.bme.faces, self.obj.data.polygons):
             emf.select = bmf.select
-    
->>>>>>> 461f6631
+
     def new_vert(self, co, norm):
         bmv = self.bme.verts.new(self.xform.w2l_point(co))
         bmv.normal = self.xform.w2l_normal(norm)
@@ -688,10 +676,7 @@
         bmf = self.bme.faces.new(verts)
         self.update_face_normal(bmf)
         return self._wrap_bmface(bmf)
-<<<<<<< HEAD
-
-=======
-    
+
     def delete_edges(self, edges, del_empty_verts=True):
         edges = set(self._unwrap(e) for e in edges)
         verts = set(v for e in edges for v in e.verts)
@@ -699,8 +684,7 @@
         if del_empty_verts:
             for bmv in verts:
                 if len(bmv.link_edges) == 0: self.bme.verts.remove(bmv)
-    
->>>>>>> 461f6631
+
     def delete_faces(self, faces, del_empty_edges=True, del_empty_verts=True):
         faces = set(self._unwrap(f) for f in faces)
         edges = set(e for f in faces for e in f.edges)
