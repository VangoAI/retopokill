--- conflicted
+++ resolved
@@ -147,10 +147,6 @@
         self.length_scale = get_object_length_scale(self.src_object)
         
         self.tar_bmeshrender = BMeshRender(self.tar_bmesh)
-<<<<<<< HEAD
-=======
-
->>>>>>> c2ebc058
         
         self.render_normal = {
             'poly color': (1,1,1,0.5),
@@ -203,13 +199,10 @@
     
     def end(self, context):
         ''' Called when tool is ending modal '''
-<<<<<<< HEAD
-=======
         if context.mode == 'EDIT_MESH':
             # Reveal any existing geometry
             bpy.ops.mesh.reveal()
-
->>>>>>> c2ebc058
+        
         del self.tar_bmeshrender
     
     def end_commit(self, context):
