--- conflicted
+++ resolved
@@ -112,7 +112,6 @@
         'tools autocollapse': True,
         'tools general collapsed': False,       # is general tools collapsed
         'tools symmetry collapsed': True,       # is symmetry tools collapsed
-<<<<<<< HEAD
         'tool contours collapsed': True,        # is contours tools collapsed
         'tool polystrips collapsed': True,      # is polystrips tools collapsed
         'tool polypen collapsed': True,         # is polypen tools collapsed
@@ -121,15 +120,6 @@
         'tool loops collapsed': True,           # is loops tools collapsed
         'tool patches collapsed': True,         # is patches tools collapsed
         'tool strokeextrude collapsed': True,   # is strokeextrude tools collapsed
-=======
-        'tool contours collapsed': True,       # is contours tools collapsed
-        'tool polystrips collapsed': True,     # is polystrips tools collapsed
-        'tool polypen collapsed': True,        # is polypen tools collapsed
-        'tool relax collapsed': True,          # is relax tools collapsed
-        'tool tweak collapsed': True,          # is tweak tools collapsed
-        'tool loops collapsed': True,          # is loops tools collapsed
-        'tool patches collapsed': True,        # is patches tools collapsed
->>>>>>> b6d8b574
 
         'select dist':          10,     # pixels away to select
 
@@ -139,10 +129,7 @@
 
         'target alpha':         1.0,
         'target hidden alpha':  0.1,
-<<<<<<< HEAD
-=======
         'target cull backfaces': False,
->>>>>>> b6d8b574
 
         'screenshot filename':  'RetopoFlow_screenshot.png',
         'instrument_filename':  'RetopoFlow_instrument',
