--- conflicted
+++ resolved
@@ -114,16 +114,6 @@
         # True=tool's options are collapsed
         'tools general collapsed': False,       # is general tools collapsed
         'tools symmetry collapsed': True,       # is symmetry tools collapsed
-<<<<<<< HEAD
-        'tool contours collapsed': True,        # is contours tools collapsed
-        'tool polystrips collapsed': True,      # is polystrips tools collapsed
-        'tool polypen collapsed': True,         # is polypen tools collapsed
-        'tool relax collapsed': True,           # is relax tools collapsed
-        'tool tweak collapsed': True,           # is tweak tools collapsed
-        'tool loops collapsed': True,           # is loops tools collapsed
-        'tool patches collapsed': True,         # is patches tools collapsed
-        'tool strokeextrude collapsed': True,   # is strokeextrude tools collapsed
-=======
         'tool contours collapsed': True,
         'tool polystrips collapsed': True,
         'tool polypen collapsed': True,
@@ -131,7 +121,7 @@
         'tool tweak collapsed': True,
         'tool loops collapsed': True,
         'tool patches collapsed': True,
->>>>>>> 5006ff12
+        'tool strokeextrude collapsed': True,
 
         'select dist':          10,             # pixels away to select
 
