'''
Copyright (C) 2015 Taylor University, CG Cookie

Created by Dr. Jon Denning and Spring 2015 COS 424 class

Some code copied from CG Cookie Retopoflow project
https://github.com/CGCookie/retopoflow

    This program is free software: you can redistribute it and/or modify
    it under the terms of the GNU General Public License as published by
    the Free Software Foundation, either version 3 of the License, or
    (at your option) any later version.

    This program is distributed in the hope that it will be useful,
    but WITHOUT ANY WARRANTY; without even the implied warranty of
    MERCHANTABILITY or FITNESS FOR A PARTICULAR PURPOSE.  See the
    GNU General Public License for more details.

    You should have received a copy of the GNU General Public License
    along with this program.  If not, see <http://www.gnu.org/licenses/>.
'''

import bpy
import bgl
from bpy.types import Operator
from bpy.types import SpaceView3D
from bpy_extras.view3d_utils import location_3d_to_region_2d, region_2d_to_vector_3d
from bpy_extras.view3d_utils import region_2d_to_location_3d, region_2d_to_origin_3d
from mathutils import Vector, Matrix, Euler

import sys
import math
import os

from .lib.classes.textbox.textbox import TextBox
from . import key_maps
from .lib import common_utilities
from .lib.common_utilities import print_exception

class ModalOperator(Operator):

    initialized = False
    
    def initialize(self, helpText=None, FSM=None):
        self.settings = common_utilities.get_settings()
        self.keymap = key_maps.rtflow_default_keymap_generate()

        # check keymap against system language
        key_maps.navigation_language()

        self.events_nav = key_maps.rtflow_user_keymap_generate()['navigate']

        # make sure that the appropriate functions are defined!
        # note: not checking signature, though :(
        dfns = {
            'start_poll':       'start_poll(self,context)',
            'start':            'start(self,context)',
            'end':              'end(self,context)',
            'end_commit':       'end_commit(self,context)',
            'end_cancel':       'end_cancel(self,context)',
            'update':           'update(self,context)',
            'draw_postview':    'draw_postview(self,context)',
            'draw_postpixel':   'draw_postpixel(self,context)',
            'modal_wait':       'modal_wait(self,context,eventd)',
        }
        lbad = [fnname for fnname in dfns.keys() if not hasattr(self, fnname)]
        if lbad:
            print('Critical Error! Missing definitions for the following functions:')
            for fnname in lbad: print('  %s' % dfns[fnname])
            assert False, 'Modal operator missing definitions: %s' % ','.join(dfns[fnname] for fnname in lbad)

        self.FSM = {} if not FSM else dict(FSM)
        self.FSM['main'] = self.modal_main
        self.FSM['nav']  = self.modal_nav
        self.FSM['wait'] = self.modal_wait

        # help file stuff
        if helpText:
            path = os.path.split(os.path.abspath(__file__))[0]
            path = os.path.join(path, 'help', helpText)
            if os.path.isfile(path):
                helpText = open(path, mode='r').read()
            self.help_box = TextBox(500,500,300,200,10,20, helpText)
            if not self.settings.help_def:
                self.help_box.collapse()
            #self.help_box.snap_to_corner(context, corner = [1,1])
        else:
            self.help_box = None
        
        self.initialized = True


    def get_event_details(self, context, event):
        '''
        Construct an event dictionary that is *slightly* more
        convenient than stringing together a bunch of logical
        conditions
        '''

        event_ctrl  = 'CTRL+'  if event.ctrl  else ''
        event_shift = 'SHIFT+' if event.shift else ''
        event_alt   = 'ALT+'   if event.alt   else ''
        event_oskey = 'OSKEY+' if event.oskey else ''
        event_ftype = event_ctrl + event_shift + event_alt + event_oskey + event.type

        event_pressure = 1 if not hasattr(event, 'pressure') else event.pressure

        return {
            'context': context,
            'region':  context.region,
            'r3d':     context.space_data.region_3d,

            'ctrl':    event.ctrl,
            'shift':   event.shift,
            'alt':     event.alt,
            'value':   event.value,
            'type':    event.type,
            'ftype':   event_ftype,
            'press':   event_ftype if event.value=='PRESS'   else None,
            'release': event_ftype if event.value=='RELEASE' else None,

            'mouse':   (float(event.mouse_region_x), float(event.mouse_region_y)),
            'pressure': event_pressure,
            }

    ####################################################################
    # Draw handler function

    def draw_callback_postview(self, context):
        bgl.glPushAttrib(bgl.GL_ALL_ATTRIB_BITS)    # save OpenGL attributes
        try:
            self.draw_postview(context)
        except:
            print_exception()
        bgl.glPopAttrib()                           # restore OpenGL attributes

    def draw_callback_postpixel(self, context):
        bgl.glPushAttrib(bgl.GL_ALL_ATTRIB_BITS)    # save OpenGL attributes
        try:
            self.draw_postpixel(context)
        except:
            print_exception()
        if self.settings.show_help:
            self.help_box.draw()
        bgl.glPopAttrib()                           # restore OpenGL attributes


    ####################################################################
    # FSM modal functions

    def modal_nav(self, context, eventd):
        '''
        Determine/handle navigation events.
        FSM passes control through to underlying panel if we're in 'nav' state
        '''
 
        handle_nav = False
        handle_nav |= eventd['ftype'] in self.events_nav
        
        if handle_nav:
            self.post_update   = True
            self.is_navigating = True
            return 'main' if eventd['value']=='RELEASE' else 'nav'

        self.is_navigating = False
        return ''

    def modal_main(self, context, eventd):
        '''
        Main state of FSM.
        This state checks if navigation is occurring.
        This state calls auxiliary wait state to see into which state we transition.
        '''

        # handle general navigationvrot = context.space_data.region_3d.view_rotation
        try:
            nmode = self.FSM['nav'](context, eventd)
        except:
            print_exception()
            return ''
        if nmode:
            return nmode

        # accept / cancel
        if eventd['press'] in self.keymap['confirm']: # {'RET', 'NUMPAD_ENTER'}:
            # commit the operator
            # (e.g., create the mesh from internal data structure)
            return 'finish'
        if eventd['press'] in self.keymap['cancel']: # {'ESC'}:
            # cancel the operator
            return 'cancel'
        
        # help textbox
        if eventd['press'] in self.keymap['help']:
            if  self.help_box.is_collapsed:
                self.help_box.uncollapse()
            else:
                self.help_box.collapse()
            self.help_box.snap_to_corner(eventd['context'],corner = [1,1])
        if eventd['press'] in self.keymap['action']: # {'LEFTMOUSE', 'SHIFT+LEFTMOUSE', 'CTRL+LEFTMOUSE'}:
            if self.help_box.is_hovered:
                if  self.help_box.is_collapsed:
                    self.help_box.uncollapse()
                else:
                    self.help_box.collapse()
                self.help_box.snap_to_corner(eventd['context'],corner = [1,1])
                return ''
        if eventd['type'] == 'MOUSEMOVE':  #mouse movement/hovering
            #update brush and brush size
            x,y = eventd['mouse']
            self.help_box.hover(x,y)

        # handle general waiting
        nmode = self.FSM['wait'](context, eventd)
        if nmode:
            return nmode

        return ''


    def modal_start(self, context):
        '''
        get everything ready to be run as modal tool
        '''
        self.fsm_mode      = 'main'
        self.mode_pos      = (0, 0)
        self.cur_pos       = (0, 0)
        self.is_navigating = False
        self.cb_pv_handle  = SpaceView3D.draw_handler_add(self.draw_callback_postview, (context, ), 'WINDOW', 'POST_VIEW')
        self.cb_pp_handle  = SpaceView3D.draw_handler_add(self.draw_callback_postpixel, (context, ), 'WINDOW', 'POST_PIXEL')
        context.window_manager.modal_handler_add(self)
        #context.area.header_text_set(self.bl_label)

        self.footer = ''
        self.footer_last = ''
        
        try:
            self.start(context)
        except:
            print_exception()

    def modal_end(self, context):
        '''
        finish up stuff, as our tool is leaving modal mode
        '''
        try:
            self.end(context)
        except:
            print_exception()
        SpaceView3D.draw_handler_remove(self.cb_pv_handle, "WINDOW")
        SpaceView3D.draw_handler_remove(self.cb_pp_handle, "WINDOW")
        context.area.header_text_set()

    def modal(self, context, event):
        '''
        Called by Blender while our tool is running modal.
        This is the heart of the finite state machine.
        '''
        if not context.area: return {'RUNNING_MODAL'}

        context.area.tag_redraw()       # force redraw

        eventd = self.get_event_details(context, event)

        self.cur_pos  = eventd['mouse']
        try:
            nmode = self.FSM[self.fsm_mode](context, eventd)
<<<<<<< HEAD
        except Exception as e:
            print_exception()
            #e = sys.exc_info()[0]
            #print("Unexpected error caught ({0}): {1}".format(type(e), str(e)))
=======
        except:
            print_exception()
>>>>>>> 2b115a76
            nmode = ''
        self.mode_pos = eventd['mouse']

        if nmode == 'wait': nmode = 'main'

        self.is_navigating = (nmode == 'nav')
        if nmode == 'nav':
            return {'PASS_THROUGH'}     # pass events (mouse,keyboard,etc.) on to region

        if nmode in {'finish','cancel'}:
            if nmode == 'finish':
                try:
                    self.end_commit(context)
                except:
                    print_exception()
                    return {'RUNNING_MODAL'}
            else:
                try:
                    self.end_cancel(context)
                except:
                    print_exception()
                    return {'RUNNING_MODAL'}
            
            try:
                self.modal_end(context)
            except:
                print_exception()
            
            return {'FINISHED'} if nmode == 'finish' else {'CANCELLED'}

        if nmode: self.fsm_mode = nmode

        return {'RUNNING_MODAL'}    # tell Blender to continue running our tool in modal

    def invoke(self, context, event):
        '''
        called by Blender when the user invokes (calls/runs) our tool
        '''
        assert self.initialized, 'Must initialize operator before invoking'
        
        if not self.start_poll(context):    # can the tool get started?
            return {'CANCELLED'}
        
        self.help_box.collapse()
        self.help_box.snap_to_corner(context, corner = [1,1])
        
        self.modal_start(context)
        
        return {'RUNNING_MODAL'}    # tell Blender to continue running our tool in modal<|MERGE_RESOLUTION|>--- conflicted
+++ resolved
@@ -265,15 +265,8 @@
         self.cur_pos  = eventd['mouse']
         try:
             nmode = self.FSM[self.fsm_mode](context, eventd)
-<<<<<<< HEAD
-        except Exception as e:
-            print_exception()
-            #e = sys.exc_info()[0]
-            #print("Unexpected error caught ({0}): {1}".format(type(e), str(e)))
-=======
-        except:
-            print_exception()
->>>>>>> 2b115a76
+        except:
+            print_exception()
             nmode = ''
         self.mode_pos = eventd['mouse']
 
