--- conflicted
+++ resolved
@@ -58,12 +58,8 @@
 from .lib import common_utilities
 from .lib import common_drawing
 from .lib.common_utilities import get_object_length_scale, dprint, profiler, frange, selection_mouse, showErrorMessage
-<<<<<<< HEAD
 from .lib.common_classes import SketchBrush, TextBox
-=======
-from .lib.common_classes import SketchBrush
 from . import key_maps
->>>>>>> 79ba7bf4
 
 # Polystrip imports
 from . import polystrips_utilities
