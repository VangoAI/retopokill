--- conflicted
+++ resolved
@@ -78,92 +78,6 @@
 from .contour_classes import ContourCutLine, ExistingVertList, CutLineManipulatorWidget, ContourCutSeries, ContourStatePreserver
 from .contours_modal import CGC_Contours
 
-<<<<<<< HEAD
-# Create a class that contains all location information for addons
-AL = common_utilities.AddonLocator()
-
-# Used to store undo snapshots
-polystrips_undo_cache = []
-=======
-#a place to store stokes for later
-global contour_cache 
-contour_cache = {}
-contour_undo_cache = []
-
-#store any temporary triangulated objects
-#store the bmesh to prevent recalcing bmesh
-#each time :-)
-global contour_mesh_cache
-contour_mesh_cache = {}
-
-
-
-################### Contours ###################
-
-def object_validation(ob):
-    me = ob.data
-
-    # get object data to act as a hash
-    counts = (len(me.vertices), len(me.edges), len(me.polygons), len(ob.modifiers))
-    bbox   = (tuple(min(v.co for v in me.vertices)), tuple(max(v.co for v in me.vertices)))
-    vsum   = tuple(sum((v.co for v in me.vertices), Vector((0,0,0))))
-
-    return (ob.name, counts, bbox, vsum)
-
-
-def is_object_valid(ob):
-    global contour_mesh_cache
-    if 'valid' not in contour_mesh_cache: return False
-    return contour_mesh_cache['valid'] == object_validation(ob)
-
-
-def write_mesh_cache(orig_ob,tmp_ob, bme):
-    print('writing mesh cache')
-    global contour_mesh_cache
-    contour_mesh_cache['valid'] = object_validation(orig_ob)
-    contour_mesh_cache['bme'] = bme
-    contour_mesh_cache['tmp'] = tmp_ob
-
-
-def clear_mesh_cache():
-    print('clearing mesh cache')
-
-    global contour_mesh_cache
-
-    if 'valid' in contour_mesh_cache and contour_mesh_cache['valid']:
-        del contour_mesh_cache['valid']
-
-    if 'bme' in contour_mesh_cache and contour_mesh_cache['bme']:
-        bme_old = contour_mesh_cache['bme']
-        bme_old.free()
-        del contour_mesh_cache['bme']
-
-    if 'tmp' in contour_mesh_cache and contour_mesh_cache['tmp']:
-        old_obj = contour_mesh_cache['tmp']
-        #context.scene.objects.unlink(self.tmp_ob)
-        old_me = old_obj.data
-        old_obj.user_clear()
-        if old_obj and old_obj.name in bpy.data.objects:
-            bpy.data.objects.remove(old_obj)
-        if old_me and old_me.name in bpy.data.meshes:
-            bpy.data.meshes.remove(old_me)
-        del contour_mesh_cache['tmp']
-
-
-class CGCOOKIE_OT_contours_cache_clear(bpy.types.Operator):
-    '''Removes the temporary object and mesh data from the cache. Do this if you have altered your original form in any way'''
-    bl_idname = "cgcookie.contours_clear_cache"
-    bl_label = "Clear Contour Cache" 
-
-    def execute(self,context):
-
-        clear_mesh_cache()
-
-        return {'FINISHED'}
-
-
-
->>>>>>> a81b5bd1
   
 class CGCOOKIE_OT_contours(bpy.types.Operator):
     '''Draw Strokes Perpindicular to Cylindrical Forms to Retopologize Them'''
@@ -1650,11 +1564,7 @@
 addon_keymaps = []
 
 def register():
-<<<<<<< HEAD
-    bpy.utils.register_class(CGCOOKIE_OT_polystrips)
     bpy.utils.register_class(CGC_Contours)
-=======
->>>>>>> a81b5bd1
 
     bpy.utils.register_class(RetopoFlowPreferences)
     bpy.utils.register_class(CGCOOKIE_OT_retopoflow_panel)
@@ -1673,12 +1583,8 @@
 
 
 def unregister():
-<<<<<<< HEAD
-    bpy.utils.unregister_class(CGCOOKIE_OT_polystrips)
+    bpy.utils.unregister_class(CGC_Polystrips)
     bpy.utils.unregister_class(CGC_contours)
-=======
-    bpy.utils.unregister_class(CGC_Polystrips)
->>>>>>> a81b5bd1
 
     bpy.utils.unregister_class(CGCOOKIE_OT_contours)
     bpy.utils.unregister_class(CGCOOKIE_OT_contours_cache_clear)
