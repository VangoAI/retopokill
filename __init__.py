'''
Copyright (C) 2015 CG Cookie
http://cgcookie.com
hello@cgcookie.com

Created by Jonathan Denning, Jonathan Williamson, and Patrick Moore

    This program is free software: you can redistribute it and/or modify
    it under the terms of the GNU General Public License as published by
    the Free Software Foundation, either version 3 of the License, or
    (at your option) any later version.

    This program is distributed in the hope that it will be useful,
    but WITHOUT ANY WARRANTY; without even the implied warranty of
    MERCHANTABILITY or FITNESS FOR A PARTICULAR PURPOSE.  See the
    GNU General Public License for more details.

    You should have received a copy of the GNU General Public License
    along with this program.  If not, see <http://www.gnu.org/licenses/>.
'''

bl_info = {
    "name":        "RetopoFlow",
    "description": "A suite of dedicated retopology tools for Blender",
    "author":      "Jonathan Denning, Jonathan Williamson, Patrick Moore",
    "version":     (1, 0, 1),
    "blender":     (2, 7, 5),
    "location":    "View 3D > Tool Shelf",
    "warning":     "",  # used for warning icon and text in addons panel
    "wiki_url":    "http://cgcookiemarkets.com/blender/all-products/retopoflow/?view=docs",
    "tracker_url": "https://github.com/CGCookie/retopoflow/issues",
    "category":    "3D View"
    }

# System imports
#None!!

# Blender imports
import bpy

#CGCookie imports
from .lib.common_utilities import bversion
if bversion() > '002.074.004':
    import bpy.utils.previews

#Menus, Panels, Interface and Icon 
from .icons import clear_icons
from .interface import CGCOOKIE_OT_retopoflow_panel, CGCOOKIE_OT_retopoflow_menu
from .preferences import RetopoFlowPreferences

#Tools
from .polystrips.polystrips_modal import CGC_Polystrips
<<<<<<< HEAD

from .tweak.tweak_modal import CGC_Tweak

# Contour imports
from . import contour_utilities
from .contour_classes import ContourCutLine, ExistingVertList, CutLineManipulatorWidget, ContourCutSeries, ContourStatePreserver

#a place to store stokes for later
global contour_cache 
contour_cache = {}
contour_undo_cache = []

#store any temporary triangulated objects
#store the bmesh to prevent recalcing bmesh
#each time :-)
global contour_mesh_cache
contour_mesh_cache = {}



################### Contours ###################

def object_validation(ob):
    me = ob.data

    # get object data to act as a hash
    counts = (len(me.vertices), len(me.edges), len(me.polygons), len(ob.modifiers))
    bbox   = (tuple(min(v.co for v in me.vertices)), tuple(max(v.co for v in me.vertices)))
    vsum   = tuple(sum((v.co for v in me.vertices), Vector((0,0,0))))

    return (ob.name, counts, bbox, vsum)


def is_object_valid(ob):
    global contour_mesh_cache
    if 'valid' not in contour_mesh_cache: return False
    return contour_mesh_cache['valid'] == object_validation(ob)


def write_mesh_cache(orig_ob,tmp_ob, bme):
    print('writing mesh cache')
    global contour_mesh_cache
    contour_mesh_cache['valid'] = object_validation(orig_ob)
    contour_mesh_cache['bme'] = bme
    contour_mesh_cache['tmp'] = tmp_ob


def clear_mesh_cache():
    print('clearing mesh cache')

    global contour_mesh_cache

    if 'valid' in contour_mesh_cache and contour_mesh_cache['valid']:
        del contour_mesh_cache['valid']

    if 'bme' in contour_mesh_cache and contour_mesh_cache['bme']:
        bme_old = contour_mesh_cache['bme']
        bme_old.free()
        del contour_mesh_cache['bme']

    if 'tmp' in contour_mesh_cache and contour_mesh_cache['tmp']:
        old_obj = contour_mesh_cache['tmp']
        #context.scene.objects.unlink(self.tmp_ob)
        old_me = old_obj.data
        old_obj.user_clear()
        if old_obj and old_obj.name in bpy.data.objects:
            bpy.data.objects.remove(old_obj)
        if old_me and old_me.name in bpy.data.meshes:
            bpy.data.meshes.remove(old_me)
        del contour_mesh_cache['tmp']


class CGCOOKIE_OT_contours_cache_clear(bpy.types.Operator):
    '''Removes the temporary object and mesh data from the cache. Do this if you have altered your original form in any way'''
    bl_idname = "cgcookie.contours_clear_cache"
    bl_label = "Clear Contour Cache" 

    def execute(self,context):

        clear_mesh_cache()

        return {'FINISHED'}



  
class CGCOOKIE_OT_contours(bpy.types.Operator):
    '''Draw Strokes Perpindicular to Cylindrical Forms to Retopologize Them'''
    bl_idname = "cgcookie.contours"
    bl_label = "Contours"
    
    @classmethod
    def poll(cls,context):
        if context.mode not in {'EDIT_MESH','OBJECT'}:
            return False
        
        if context.active_object:
            if context.mode == 'EDIT_MESH':
                if len(context.selected_objects) > 1:
                    return True
                else:
                    return False
            else:
                return context.object.type == 'MESH'
        else:
            return False
    
    #####drawing#######
    def draw_callback(self,context):

        settings = common_utilities.get_settings()
        r3d = context.space_data.region_3d
        if context.space_data.use_occlude_geometry:
            new_matrix = [v for l in r3d.view_matrix for v in l]
            if new_matrix != self.last_matrix:
                for path in self.cut_paths:
                    path.update_visibility(context, self.original_form)
                    for cut_line in path.cuts:
                        cut_line.update_visibility(context, self.original_form)
                            
            self.post_update = False
            self.last_matrix = new_matrix
            
    
        for i, c_cut in enumerate(self.cut_lines):
            if self.widget_interaction and self.drag_target == c_cut:
                interact = True
            else:
                interact = False
            
            c_cut.draw(context, settings)#,three_dimensional = self.navigating, interacting = interact)
    
            if c_cut.verts_simple != [] and settings.show_cut_indices:
                loc = location_3d_to_region_2d(context.region, context.space_data.region_3d, c_cut.verts_simple[0])
                blf.position(0, loc[0], loc[1], 0)
                blf.draw(0, str(i))
    
    
        if self.cut_line_widget and settings.draw_widget:
            self.cut_line_widget.draw(context)
            
        if len(self.sketch):
            common_drawing.draw_polyline_from_points(context, self.sketch, self.snap_color, 2, "GL_LINE_SMOOTH")
            
        if len(self.cut_paths):
            for path in self.cut_paths:
                path.draw(context, path = False, nodes = settings.show_nodes, rings = True, follows = True, backbone = settings.show_backbone    )
                
        if len(self.snap_circle):
            common_drawing.draw_polyline_from_points(context, self.snap_circle, self.snap_color, 2, "GL_LINE_SMOOTH")

        if settings.show_help:
            self.help_box.draw()
    ####Blender Mesh Data Management####
    
    def new_destination_obj(self,context,name, mx):
        '''
        creates new object for mesh data to enter
        '''
        dest_me = bpy.data.meshes.new(name)
        dest_ob = bpy.data.objects.new(name,dest_me) #this is an empty currently
        dest_ob.matrix_world = mx
        dest_ob.update_tag()
        dest_bme = bmesh.new()
        dest_bme.from_mesh(dest_me)
        
        return dest_ob, dest_me, dest_bme
    
    def tmp_obj_and_triangulate(self,context, bme, ngons, mx):
        '''
        ob -  input object
        bme - bmesh extracted from input object <- this will be modified by triangulation
        ngons - list of bmesh faces that are ngons
        '''
        
        if len(ngons):
            new_geom = bmesh.ops.triangulate(bme, faces = ngons, quad_method=0, ngon_method=1)
            new_faces = new_geom['faces']

        new_me = bpy.data.meshes.new('tmp_recontour_mesh')
        bme.to_mesh(new_me)
        new_me.update()
        tmp_ob = bpy.data.objects.new('ContourTMP', new_me)
        
        #ob must be linked to scene for ray casting?
        context.scene.objects.link(tmp_ob)
        tmp_ob.update_tag()
        context.scene.update()
        #however it can be unlinked to prevent user from seeing it?
        context.scene.objects.unlink(tmp_ob)
        tmp_ob.matrix_world = mx
        
        return tmp_ob
    
    def mesh_data_gather_object_mode(self,context):
        '''
        get references to object and object data
        '''
        
        self.sel_edge = None
        self.sel_verts = None
        self.existing_cut = None
        ob = context.object
        tmp_ob = None
        
        name = ob.name + '_recontour'
        self.dest_ob, self.dest_me, self.dest_bme = self.new_destination_obj(context, name, ob.matrix_world)
        
        
        is_valid = is_object_valid(context.object)
        has_tmp = 'ContourTMP' in bpy.data.objects and bpy.data.objects['ContourTMP'].data
        
        if is_valid and has_tmp:
            self.bme = contour_mesh_cache['bme']            
            tmp_ob = contour_mesh_cache['tmp']
            
        else:
            clear_mesh_cache()
            
            me = ob.to_mesh(scene=context.scene, apply_modifiers=True, settings='PREVIEW')
            me.update()
            
            self.bme = bmesh.new()
            self.bme.from_mesh(me)
            ngons = [f for f in self.bme.faces if len(f.verts) > 4]
            if len(ngons) or len(ob.modifiers) > 0:
                tmp_ob= self.tmp_obj_and_triangulate(context, self.bme, ngons, ob.matrix_world)
                
        if tmp_ob:
            self.original_form = tmp_ob
        else:
            self.original_form = ob
        
        if self.settings.recover and is_valid:
            print('loading cache!')
            self.undo_action()
            return
        else:
            print('no recover or not valid or something')
            global contour_undo_cache
            contour_undo_cache = []
            
        write_mesh_cache(ob,tmp_ob, self.bme)
        
    def mesh_data_gather_edit_mode(self,context):
        '''
        get references to object and object data
        '''
        
        self.dest_ob = context.object        
        self.dest_me = self.dest_ob.data
        self.dest_bme = bmesh.from_edit_mesh(self.dest_me)
        
        ob = [obj for obj in context.selected_objects if obj.name != context.object.name][0]
        is_valid = is_object_valid(ob)
        tmp_ob = None
        
        
        if is_valid:
            self.bme = contour_mesh_cache['bme']            
            tmp_ob = contour_mesh_cache['tmp']
        else:
            clear_mesh_cache()
            me = ob.to_mesh(scene=context.scene, apply_modifiers=True, settings='PREVIEW')
            me.update()
            
            self.bme = bmesh.new()
            self.bme.from_mesh(me)
            ngons = [f for f in self.bme.faces if len(f.verts) > 4]
            if len(ngons) or len(ob.modifiers) > 0:
                tmp_ob = self.tmp_obj_and_triangulate(context, self.bme, ngons, ob.matrix_world)
        
        if tmp_ob:
            print('Load form cache tmp obj, original form set')
            self.original_form = tmp_ob
        else:
            print('Load new obj, original form set')
            self.original_form = ob
        
        self.tmp_ob = tmp_ob
        
        if self.settings.recover and is_valid:
            print('loading cache!')
            self.undo_action()
            return
        
        else:
            global contour_undo_cache
            contour_undo_cache = []
            
            
        #count and collect the selected edges if any
        ed_inds = [ed.index for ed in self.dest_bme.edges if ed.select and len(ed.link_faces) < 2]
        
        self.existing_loops = []
        if len(ed_inds):
            vert_loops = contour_utilities.edge_loops_from_bmedges(self.dest_bme, ed_inds)

            if len(vert_loops) > 1:
                self.report({'WARNING'}, 'Only one edge loop will be used for extension')
            print('there are %i edge loops selected' % len(vert_loops))
            
            #for loop in vert_loops:
            #until multi loops are supported, do this    
            loop = vert_loops[0]
            if loop[-1] != loop[0] and len(list(set(loop))) != len(loop):
                self.report({'WARNING'},'Edge loop selection has extra parts!  Excluding this loop')
                
            else:
                lverts = [self.dest_bme.verts[i] for i in loop]
                
                existing_loop =ExistingVertList(context,
                                                lverts, 
                                                loop, 
                                                self.dest_ob.matrix_world,
                                                key_type = 'INDS')
                
                #make a blank path with just an existing head
                path = ContourCutSeries(context, [],
                                cull_factor = self.settings.cull_factor, 
                                smooth_factor = self.settings.smooth_factor,
                                feature_factor = self.settings.feature_factor)
            
                
                path.existing_head = existing_loop
                path.seg_lock = False
                path.ring_lock = True
                path.ring_segments = len(existing_loop.verts_simple)
                path.connect_cuts_to_make_mesh(ob)
                path.update_visibility(context, ob)
            
                #path.update_visibility(context, self.original_form)
                
                self.cut_paths.append(path)
                self.existing_loops.append(existing_loop)
        
        write_mesh_cache(ob,tmp_ob, self.bme)        
            
    def finish_mesh(self, context):
        back_to_edit = (context.mode == 'EDIT_MESH')
                    
        #This is where all the magic happens
        print('pushing data into bmesh')
        for path in self.cut_paths:
            path.push_data_into_bmesh(context, self.dest_ob, self.dest_bme, self.original_form, self.dest_me)
        
        if back_to_edit:
            print('updating edit mesh')
            bmesh.update_edit_mesh(self.dest_me, tessface=False, destructive=True)
        
        else:
            #write the data into the object
            print('write data into the object')
            self.dest_bme.to_mesh(self.dest_me)
        
            #remember we created a new object
            print('link destination object')
            context.scene.objects.link(self.dest_ob)
            
            print('select and make active')
            self.dest_ob.select = True
            context.scene.objects.active = self.dest_ob
            
            if context.space_data.local_view:
                view_loc = context.space_data.region_3d.view_location.copy()
                view_rot = context.space_data.region_3d.view_rotation.copy()
                view_dist = context.space_data.region_3d.view_distance
                bpy.ops.view3d.localview()
                bpy.ops.view3d.localview()
                #context.space_data.region_3d.view_matrix = mx_copy
                context.space_data.region_3d.view_location = view_loc
                context.space_data.region_3d.view_rotation = view_rot
                context.space_data.region_3d.view_distance = view_dist
                context.space_data.region_3d.update()
    
        return
    
    ####User Interface and Feedback functions####
    
    def get_event_details(self, context, event):
        event_ctrl    = 'CTRL+'  if event.ctrl  else ''
        event_shift   = 'SHIFT+' if event.shift else ''
        event_alt     = 'ALT+'   if event.alt   else ''
        event_ftype   = event_ctrl + event_shift + event_alt + event.type
        
        
        return {
            'context':  context,
            'region':   context.region,
            'r3d':      context.space_data.region_3d,
            
            'ctrl':     event.ctrl,
            'shift':    event.shift,
            'alt':      event.alt,
            'value':    event.value,
            'type':     event.type,
            'ftype':    event_ftype,
            'press':    event_ftype if event.value=='PRESS'   else None,
            'release':  event_ftype if event.value=='RELEASE' else None,
            
            'mouse':    (float(event.mouse_region_x), float(event.mouse_region_y)),
            'pressure': 1 if not hasattr(event, 'pressure') else event.pressure
            }
    
    
    def temporary_message_start(self,context, message):
        self.msg_start_time = time.time()
        if not self._timer:
            self._timer = context.window_manager.event_timer_add(0.1, context.window)
        
        context.area.header_text_set(text = message)  
        return
    
    def check_message(self,context):
        
        now = time.time()
        if now - self.msg_start_time > self.msg_duration:
            self.kill_timer(context)
            
            if self.mode in {'main guide', 'sketch'}:
                context.area.header_text_set(text = self.guide_msg)
            else:
                context.area.header_text_set(text = self.loop_msg)
    ####UNDO/Operator Data management####
        
    def create_undo_snapshot(self, action):
        '''
        saves data and operator state snapshot
        for undoing
        
        TODO:  perhaps pop/append are not fastest way
        deque?
        prepare a list and keep track of which entity to
        replace?
        '''
        
        repeated_actions = {'LOOP_SHIFT', 'PATH_SHIFT', 'PATH_SEGMENTS', 'LOOP_SEGMENTS'}
        
        if action in repeated_actions:
            if action == contour_undo_cache[-1][2]:
                print('repeatable...dont take snapshot')
                return
        
        print('undo: ' + action)    
        cut_data = copy.deepcopy(self.cut_paths)
        #perhaps I don't even need to copy this?
        state = copy.deepcopy(ContourStatePreserver(self))
        contour_undo_cache.append((cut_data, state, action))
            
        if len(contour_undo_cache) > self.settings.undo_depth:
            contour_undo_cache.pop(0)
            
    def undo_action(self):
        if len(contour_undo_cache) > 0:
            cut_data, op_state, action = contour_undo_cache.pop()
            
            self.cut_paths = cut_data
            op_state.push_state(self)
            
    def kill_timer(self, context):
        if not self._timer: return
        context.window_manager.event_timer_remove(self._timer)
        self._timer = None

    ####Strokes and Cutting####
    
    def new_path_from_draw(self,context,settings):
        '''
        package all the steps needed to make a new path
        TODO: What if errors?
        '''
        path = ContourCutSeries(context, self.sketch,
                                    segments = settings.ring_count,
                                    ring_segments = settings.vertex_count,
                                    cull_factor = settings.cull_factor, 
                                    smooth_factor = settings.smooth_factor,
                                    feature_factor = settings.feature_factor)
        
        
        path.ray_cast_path(context, self.original_form)
        if len(path.raw_world) == 0:
            print('NO RAW PATH')
            return None
        
        self.create_undo_snapshot('NEW_PATH')
        path.find_knots()
        
        if self.snap != [] and not self.force_new:
            merge_series = self.snap[0]
            merge_ring = self.snap[1]
            
            path.snap_merge_into_other(merge_series, merge_ring, context, self.original_form, self.bme)
            
            return merge_series

        path.smooth_path(context, ob = self.original_form)
        path.create_cut_nodes(context)
        path.snap_to_object(self.original_form, raw = False, world = False, cuts = True)
        path.cuts_on_path(context, self.original_form, self.bme)
        path.connect_cuts_to_make_mesh(self.original_form)
        path.backbone_from_cuts(context, self.original_form, self.bme)
        path.update_visibility(context, self.original_form)
        if path.cuts:
            # TODO: should this ever be empty?
            path.cuts[-1].do_select(settings)
        
        self.cut_paths.append(path)
        

        return path

    def sketch_confirm(self,context):
        #make sure we meant it
        if len(self.sketch) < 10:
            print('too short!')
            return
        
        for path in self.cut_paths:
            path.deselect(self.settings)
        
        print('attempt a new path')                    
        self.sel_path  = self.new_path_from_draw(context, self.settings)
        if self.sel_path:
            print('a new path was made')
            self.sel_path.do_select(self.settings)
            if self.sel_path.cuts:
                self.sel_cut = self.sel_path.cuts[-1]
            else:
                self.sel_cut = None
            if self.sel_cut:
                self.sel_cut.do_select(self.settings)
        self.force_new = False
        print('we deselected everyting')
        self.sketch = []
 
    def click_new_cut(self,context, settings, x,y):
        self.create_undo_snapshot('NEW')
        stroke_color = settings.theme_colors_active[settings.theme]
        mesh_color = settings.theme_colors_mesh[settings.theme]

        new_cut = ContourCutLine(x, y)
        
        for path in self.cut_paths:
            for cut in path.cuts:
                cut.deselect(settings)
                
        new_cut.do_select(settings)
        self.cut_lines.append(new_cut)
        
        return new_cut
           
    def release_place_cut(self,context,settings, x, y):

        self.sel_loop.tail.x = x
        self.sel_loop.tail.y = y

        width = Vector((self.sel_loop.head.x, self.sel_loop.head.y)) - Vector((x,y))

        #prevent small errant strokes
        if width.length in range(5, 20): #TODO: Setting for minimum pixel width
            self.cut_lines.remove(self.sel_loop)
            self.sel_loop = None
            showErrorMessage('The drawn cut must be more than 20 pixels')
            return

        elif width.length < 5:
            self.cut_lines.remove(self.sel_loop)
            # self.sel_loop = None
            return
        else: 
            #hit the mesh for the first time
            hit = self.sel_loop.hit_object(context, self.original_form, method = 'VIEW')

            if not hit:
                self.cut_lines.remove(self.sel_loop)
                self.sel_loop = None
                showErrorMessage('The middle of the cut must be over the object!')

                return

            self.sel_loop.cut_object(context, self.original_form, self.bme)
            self.sel_loop.simplify_cross(self.segments)
            self.sel_loop.update_com()
            self.sel_loop.update_screen_coords(context)
            self.sel_loop.head = None
            self.sel_loop.tail = None

            if not len(self.sel_loop.verts) or not len(self.sel_loop.verts_simple):
                self.sel_loop = None
                showErrorMessage('The cut failed for some reason, most likely topology, try again and report bug')
                return


            if settings.debug > 1:
                print('release_place_cut')
                print('len(self.cut_paths) = %d' % len(self.cut_paths))
                print('self.force_new = ' + str(self.force_new))

            if self.cut_paths != [] and not self.force_new:
                for path in self.cut_paths:
                    if path.insert_new_cut(context, self.original_form, self.bme, self.sel_loop, search = settings.search_factor):
                        #the cut belongs to the series now
                        path.connect_cuts_to_make_mesh(self.original_form)
                        path.update_visibility(context, self.original_form)
                        path.seg_lock = True
                        path.do_select(settings)
                        path.unhighlight(settings)
                        self.sel_path = path
                        self.cut_lines.remove(self.sel_loop)
                        for other_path in self.cut_paths:
                            if other_path != self.sel_path:
                                other_path.deselect(settings)
                        # no need to search for more paths
                        return

            #create a blank segment
            path = ContourCutSeries(context, [],
                            cull_factor = settings.cull_factor,
                            smooth_factor = settings.smooth_factor,
                            feature_factor = settings.feature_factor)

            path.insert_new_cut(context, self.original_form, self.bme, self.sel_loop, search = settings.search_factor)
            path.seg_lock = False  #not locked yet...not until a 2nd cut is added in loop mode
            path.segments = 1
            path.ring_segments = len(self.sel_loop.verts_simple)
            path.connect_cuts_to_make_mesh(self.original_form)
            path.update_visibility(context, self.original_form)

            for other_path in self.cut_paths:
                other_path.deselect(settings)

            self.cut_paths.append(path)
            self.sel_path = path
            path.do_select(settings)

            self.cut_lines.remove(self.sel_loop)
            self.force_new = False

            return

    
    ####Hover and Selection####
    
    def hover_guide_mode(self,context, settings, x, y):
        '''
        handles mouse selection, hovering, highlighting
        and snapping when the mouse moves in guide
        mode
        '''
        
        handle_color = settings.theme_colors_active[settings.theme]

        self.help_box.hover(x,y)
        #identify hover target for highlighting
        if self.cut_paths != []:
            target_at_all = False
            breakout = False
            for path in self.cut_paths:
                if not path.select:
                    path.unhighlight(settings)
                for c_cut in path.cuts:                    
                    h_target = c_cut.active_element(context,x,y)
                    if h_target:
                        path.highlight(settings)
                        target_at_all = True
                        self.hover_target = path
                        breakout = True
                        break
                
                if breakout:
                    break
                                  
            if not target_at_all:
                self.hover_target = None
        
        #assess snap points
        if self.cut_paths != [] and not self.force_new:
            rv3d = context.space_data.region_3d
            breakout = False
            snapped = False
            for path in self.cut_paths:
                
                end_cuts = []
                if not path.existing_head and len(path.cuts):
                    end_cuts.append(path.cuts[0])
                if not path.existing_tail and len(path.cuts):
                    end_cuts.append(path.cuts[-1])
                    
                if path.existing_head and not len(path.cuts):
                    end_cuts.append(path.existing_head)
                    
                for n, end_cut in enumerate(end_cuts):
                    
                    #potential verts to snap to
                    snaps = [v for i, v in enumerate(end_cut.verts_simple) if end_cut.verts_simple_visible[i]]
                    #the screen versions os those
                    screen_snaps = [location_3d_to_region_2d(context.region,rv3d,snap) for snap in snaps]
                    
                    mouse = Vector((x,y))
                    dists = [(mouse - snap).length for snap in screen_snaps]
                    
                    if len(dists):
                        best = min(dists)
                        if best < 2 * settings.extend_radius and best > 4: #TODO unify selection mouse pixel radius.

                            best_vert = screen_snaps[dists.index(best)]
                            view_z = rv3d.view_rotation * Vector((0,0,1))
                            if view_z.dot(end_cut.plane_no) > -.75 and view_z.dot(end_cut.plane_no) < .75:

                                imx = rv3d.view_matrix.inverted()
                                normal_3d = imx.transposed() * end_cut.plane_no
                                if n == 1 or len(end_cuts) == 1:
                                    normal_3d = -1 * normal_3d
                                screen_no = Vector((normal_3d[0],normal_3d[1]))
                                angle = math.atan2(screen_no[1],screen_no[0]) - 1/2 * math.pi
                                left = angle + math.pi
                                right =  angle
                                self.snap = [path, end_cut]
                                
                                if end_cut.desc == 'CUT_LINE' and len(path.cuts) > 1:
    
                                    self.snap_circle = contour_utilities.pi_slice(best_vert[0],best_vert[1],settings.extend_radius,.1 * settings.extend_radius, left,right, 20,t_fan = True)
                                    self.snap_circle.append(self.snap_circle[0])
                                else:
                                    self.snap_circle = contour_utilities.simple_circle(best_vert[0], best_vert[1], settings.extend_radius, 20)
                                    self.snap_circle.append(self.snap_circle[0])
                                    
                                breakout = True
                                if best < settings.extend_radius:
                                    snapped = True
                                    self.snap_color = (handle_color[0], handle_color[1], handle_color[2], 1.00)
                                    
                                else:
                                    alpha = 1 - best/(2*settings.extend_radius)
                                    self.snap_color = (handle_color[0], handle_color[1], handle_color[2], 0.50)
                                    
                                break
                        
                    if breakout:
                        break
                    
            if not breakout:
                self.snap = []
                self.snap_circle = []
                
    def hover_loop_mode(self,context, settings, x,y):
        '''
        Handles mouse selection and hovering
        '''
        self.help_box.hover(x,y)
        #identify hover target for highlighting
        if self.cut_paths != []:
            new_target = False
            target_at_all = False
            
            for path in self.cut_paths:
                for c_cut in path.cuts:
                    if not c_cut.select:
                        c_cut.unhighlight(settings) 
                    
                    h_target = c_cut.active_element(context,x,y)
                    if h_target:
                        c_cut.highlight(settings)
                        target_at_all = True
                         
                        if (h_target != self.hover_target) or (h_target.select and not self.cut_line_widget):
                            
                            self.hover_target = h_target
                            if self.hover_target.desc == 'CUT_LINE':

                                if self.hover_target.select:
                                    for possible_parent in self.cut_paths:
                                        if self.hover_target in possible_parent.cuts:
                                            parent_path = possible_parent
                                            break
                                    
                                    #spawn a new widget        
                                    self.cut_line_widget = CutLineManipulatorWidget(context, 
                                                                                    settings,
                                                                                    self.original_form, self.bme,
                                                                                    self.hover_target,
                                                                                    parent_path,
                                                                                    x,
                                                                                    y)
                                    self.cut_line_widget.derive_screen(context)
                                
                                else:
                                    self.cut_line_widget = None
                            
                        else:
                            if self.cut_line_widget:
                                self.cut_line_widget.x = x
                                self.cut_line_widget.y = y
                                self.cut_line_widget.derive_screen(context)
                    #elif not c_cut.select:
                        #c_cut.geom_color = (settings.geom_rgb[0],settings.geom_rgb[1],settings.geom_rgb[2],1)          
            if not target_at_all:
                self.hover_target = None
                self.cut_line_widget = None
    
    
    ####Non Interactive/Non Data Operators###
    def mode_set_guide(self,context):
        
        self.mode = 'main guide'
        self.sel_loop = None  #because loop may not exist after path level operations like changing n_rings
        if self.sel_path:
            self.sel_path.highlight(self.settings)
                    
        if self._timer:
            context.window_manager.event_timer_remove(self._timer)
            self._timer = None
            
        context.area.header_text_set(text = self.guide_msg)    
    
    def mode_set_loop(self):
        for path in self.cut_paths:
            for cut in path.cuts:
                cut.deselect(self.settings)
        if self.sel_path and len(self.sel_path.cuts):
            self.sel_loop = self.sel_path.cuts[-1]
            self.sel_path.cuts[-1].do_select(self.settings)
        
    #### Segment Operators####
    
    def segment_shift(self,context, up = True, s = 0.05):
        self.create_undo_snapshot('PATH_SHIFT')     
        for cut in self.sel_path.cuts:
            cut.shift += (-1 + 2 * up) * s
            cut.simplify_cross(self.sel_path.ring_segments)
                                
        self.sel_path.connect_cuts_to_make_mesh(self.original_form)
        self.sel_path.update_visibility(context, self.original_form)
        
    def segment_n_loops(self,context, path, n):
        if n < 3: return
        if not path.seg_lock:
            self.create_undo_snapshot('PATH_SEGMENTS')
            path.segments = n
            path.create_cut_nodes(context)
            path.snap_to_object(self.original_form, raw = False, world = False, cuts = True)
            path.cuts_on_path(context, self.original_form, self.bme)
            path.connect_cuts_to_make_mesh(self.original_form)
            path.update_visibility(context, self.original_form)
            path.backbone_from_cuts(context, self.original_form, self.bme)
    
    def segment_smooth(self,context, settings):
        method = settings.smooth_method
        if method not in {'PATH_NORMAL','CENTER_MASS','ENDPOINT'}: return
        
        self.create_undo_snapshot('SMOOTH')
        if method == 'PATH_NORMAL':
            #path.smooth_normals
            self.sel_path.average_normals(context, self.original_form, self.bme)
            self.temporary_message_start(context, 'Smooth normals based on drawn path')
            
        elif method == 'CENTER_MASS':
            #smooth CoM path
            self.temporary_message_start(context, 'Smooth normals based on CoM path')
            self.sel_path.smooth_normals_com(context, self.original_form, self.bme, iterations = 2)
        
        elif method == 'ENDPOINT':
            #path.interpolate_endpoints
            self.temporary_message_start(context, 'Smoothly interpolate normals between the endpoints')
            self.sel_path.interpolate_endpoints(context, self.original_form, self.bme)
       
        self.sel_path.connect_cuts_to_make_mesh(self.original_form)
        self.sel_path.backbone_from_cuts(context, self.original_form, self.bme) 
                   
    def cursor_to_segment(self, context):
        half = math.floor(len(self.sel_path.cuts)/2)
                            
        if math.fmod(len(self.sel_path.cuts), 2):  #5 segments is 6 rings
            loc = 0.5 * (self.sel_path.cuts[half].plane_com + self.sel_path.cuts[half+1].plane_com)
        else:
            loc = self.sel_path.cuts[half].plane_com
                            
        context.scene.cursor_location = loc
    
    #### Loop/Cut  Operators####
    def loop_select(self,context,eventd):
        
        if self.hover_target and self.hover_target != self.sel_loop:
                        
            self.sel_loop = self.hover_target    
            if not eventd['shift']:
                for path in self.cut_paths:
                    for cut in path.cuts:
                        cut.deselect(self.settings)  
                    if self.sel_loop in path.cuts and path != self.sel_path:
                            path.do_select(self.settings)
                            path.unhighlight(self.settings) #TODO, don't highlight in loop mode
                            self.sel_path = path
                    else:
                        path.deselect(self.settings)
                          
            #select the ring
            self.hover_target.do_select(self.settings)
            
            return True
        else:
            return False
                                        
    def loop_shift(self,context,eventd, shift = 0.05, up = True, undo = True):    
        if undo:
            self.create_undo_snapshot('LOOP_SHIFT')
            
        self.sel_loop.shift += shift * (-1 + 2 * up)
        self.sel_loop.simplify_cross(self.sel_path.ring_segments)
        
        for path in self.cut_paths:
            if self.sel_loop in path.cuts:
                path.connect_cuts_to_make_mesh(self.original_form)
                path.update_backbone(context, self.original_form, self.bme, self.sel_loop, insert = False)
                path.update_visibility(context, self.original_form)

               
    def loop_nverts_change(self, context, eventd, n):
        if n < 3:
            n = 3
            
        self.create_undo_snapshot('RING_SEGMENTS')  
        
        for path in self.cut_paths:
            if self.sel_loop in path.cuts:
                if not path.ring_lock:
                    old_segments = path.ring_segments
                    path.ring_segments = n
                        
                    for cut in path.cuts:
                        new_bulk_shift = round(cut.shift * old_segments/path.ring_segments)
                        new_fine_shift = old_segments/path.ring_segments * cut.shift - new_bulk_shift
                        
                        
                        new_shift =  path.ring_segments/old_segments * cut.shift
                        
                        print(new_shift - new_bulk_shift - new_fine_shift)
                        cut.shift = new_shift
                        cut.simplify_cross(path.ring_segments)
                    
                    path.backbone_from_cuts(context, self.original_form, self.bme)    
                    path.connect_cuts_to_make_mesh(self.original_form)
                    path.update_visibility(context, self.original_form)
                    
                    self.temporary_message_start(context, 'RING SEGMENTS %i' %path.ring_segments)
                    self.msg_start_time = time.time()
                else:
                    self.temporary_message_start(context, 'RING SEGMENTS: Can not be changed.  Path Locked')
        
    def loop_align(self,context, eventd, undo = True):
        
        if undo:
            self.create_undo_snapshot('ALIGN')
        #if not event.ctrl and not event.shift:
        act = 'BETWEEN'
        #act = 'FORWARD'
        #act = 'BACKWARD'
            
        self.sel_path.align_cut(self.sel_loop, mode = act, fine_grain = True)
        self.sel_loop.simplify_cross(self.sel_path.ring_segments)
        
        self.sel_path.connect_cuts_to_make_mesh(self.original_form)
        self.sel_path.update_backbone(context, self.original_form, self.bme, self.sel_loop, insert = False)
        self.sel_path.update_visibility(context, self.original_form)
        
    
    def loops_delete(self,context,loops, undo = True):
        '''
        removes a cut from a path
        if it's the only cut, removes the whole path
        ready for multipl selected cuts: TODO test
        '''
        if undo:
            self.create_undo_snapshot('DELETE')
        
        #Identify the paths
        update_paths = set()
        remove_paths = set()
        for loop in loops:
            for path in self.cut_paths:
                if loop in path.cuts:
                    if len(path.cuts) > 1 or len(path.cuts) == 1 and path.existing_head:
                        path.remove_cut(context, self.original_form, self.bme, loop)
                        if path not in update_paths:
                            update_paths.add(path)
                            
                        
                        
                    else:
                        if path not in remove_paths:
                            remove_paths.add(path)
        for u_path in update_paths - remove_paths:
            u_path.connect_cuts_to_make_mesh(self.original_form)
            u_path.update_visibility(context, self.original_form)
            u_path.backbone_from_cuts(context, self.original_form, self.bme)                
        
        
        for r_path in remove_paths:
            
            self.cut_paths.remove(r_path)
            
        self.sel_path = None
        self.sel_loop = None
    
    
    ####Interactive/Modal Operators
    
    def prepare_rotate(self,context, eventd, undo = True):
        '''
        TODO path from selected loop
        '''
        if undo:
            self.create_undo_snapshot('ROTATE')
        
        #TODO...if CoM is off screen, then what?
        x,y = eventd['mouse']
        screen_pivot = location_3d_to_region_2d(context.region,context.space_data.region_3d,self.sel_loop.plane_com)
        self.cut_line_widget = CutLineManipulatorWidget(context, self.settings, 
                                                        self.original_form, self.bme,
                                                        self.sel_loop,
                                                        self.sel_path,
                                                        screen_pivot[0],screen_pivot[1],
                                                        hotkey = True)
        self.cut_line_widget.transform_mode = 'ROTATE_VIEW'
        self.cut_line_widget.initial_x = x
        self.cut_line_widget.initial_y = y
        self.cut_line_widget.derive_screen(context)
        
    def prepare_translate(self,context, eventd, undo = True):
        '''
        TODO path from selected loop
        '''
        if undo:
            self.create_undo_snapshot('EDGE_SLIDE')
        
        x,y = eventd['mouse']
        self.cut_line_widget = CutLineManipulatorWidget(context, self.settings, 
                                                        self.original_form, self.bme,
                                                        self.sel_loop,
                                                        self.sel_path,
                                                        x,y,
                                                        hotkey = True)
        self.cut_line_widget.transform_mode = 'EDGE_SLIDE'    
        self.cut_line_widget.initial_x = x
        self.cut_line_widget.initial_y = y
        self.cut_line_widget.derive_screen(context)
    
    def prepare_widget(self, eventd):
        '''
        widget already exists
        '''
        self.create_undo_snapshot('WIDGET_TRANSFORM')
        self.cut_line_widget.derive_screen(eventd['context'])
        
    def widget_transform(self,context,settings, eventd):
        
        x,y = eventd['mouse']
        shft = eventd['shift']
        self.cut_line_widget.user_interaction(context, x, y, shift = shft)
        
        self.sel_loop.cut_object(context, self.original_form, self.bme)
        self.sel_loop.simplify_cross(self.sel_path.ring_segments)
        self.sel_loop.update_com()
        self.sel_path.align_cut(self.sel_loop, mode = 'BETWEEN', fine_grain = True)
        
        self.sel_path.connect_cuts_to_make_mesh(self.original_form)
        self.sel_path.update_visibility(context, self.original_form)
        
        self.temporary_message_start(context, 'WIDGET_TRANSFORM: ' + str(self.cut_line_widget.transform_mode))    

    ########################
    #### modal functions####
    
    def modal_nav(self, eventd):
        events_nav = self.keymap['navigate']
        handle_nav = False
        handle_nav |= eventd['ftype'] in events_nav
        
        if handle_nav: return 'nav'
            
        return ''
         
    def modal_loop(self, eventd): 
        self.footer = 'Loop Mode'
        
        #############################################
        # general navigation
        nmode = self.modal_nav(eventd)
        if nmode:
            return nmode  #stop here and tell parent modal to 'PASS_THROUGH'
        
        ########################################
        # accept / cancel hard coded
        if eventd['press'] in self.keymap['help']:
            if  self.help_box.is_collapsed:
                self.help_box.uncollapse()
            else:
                self.help_box.collapse()
            self.help_box.snap_to_corner(eventd['context'],corner = [1,1])
        
        if eventd['press'] in self.keymap['confirm']:
            self.finish_mesh(eventd['context'])
            eventd['context'].area.header_text_set()
            return 'finish'
        
        if eventd['press'] in self.keymap['cancel']:
            eventd['context'].area.header_text_set()
            return 'cancel'
        
        #####################################
        # general, non modal commands
        if eventd['press'] in self.keymap['undo']:
            print('undo it!')
            self.undo_action()
            self.temporary_message_start(eventd['context'], "UNDO: %i steps in undo_cache" % len(contour_undo_cache))
            return ''
        
        if eventd['press'] in self.keymap['mode']:
            self.footer = 'Guide Mode'
            self.mode_set_guide(eventd['context'])
            return 'main guide'
     
        if eventd['type'] == 'MOUSEMOVE':  #mouse movement/hovering widget
            x,y = eventd['mouse']
            self.hover_loop_mode(eventd['context'], self.settings, x,y)
            return ''
        
        if eventd['press'] in selection_mouse(): #self.keymap['select']: # selection
            ret = self.loop_select(eventd['context'], eventd)
            if ret:
                return ''
        
   
        if eventd['press'] in self.keymap['action']:   # cutting and widget hard coded to LMB
            if self.help_box.is_hovered:
                if  self.help_box.is_collapsed:
                    self.help_box.uncollapse()
                else:
                    self.help_box.collapse()
                self.help_box.snap_to_corner(eventd['context'],corner = [1,1])
            
                return ''
            
            if self.cut_line_widget:
                self.prepare_widget(eventd)
                
                return 'widget'
            
            else:
                self.footer = 'Cutting'
                x,y = eventd['mouse']
                self.sel_loop = self.click_new_cut(eventd['context'], self.settings, x,y)    
                return 'cutting'
        
        if eventd['press'] in self.keymap['new']:
            self.force_new = self.force_new != True
            return ''
        ###################################
        # selected contour loop commands
        
        if self.sel_loop:
            if eventd['press'] in self.keymap['delete']:
                
                self.loops_delete(eventd['context'], [self.sel_loop])
                self.temporary_message_start(eventd['context'], 'DELETE')
                return ''
            

            if eventd['press'] in self.keymap['rotate']:
                self.prepare_rotate(eventd['context'],eventd)
                #header text handled during rotation
                return 'widget'
            
            if eventd['press'] in self.keymap['translate']:
                self.prepare_translate(eventd['context'], eventd)
                #header text handled during translation
                return 'widget'
            
            if eventd['press'] in self.keymap['align']:
                self.loop_align(eventd['context'], eventd)
                self.temporary_message_start(eventd['context'], 'ALIGN LOOP')
                return ''
            
            if eventd['press'] in self.keymap['up shift']:
                self.loop_shift(eventd['context'], eventd, up = True)
                self.temporary_message_start(eventd['context'], 'SHIFT: ' + str(self.sel_loop.shift))
                return ''
            
            if eventd['press'] in self.keymap['dn shift']:
                self.loop_shift(eventd['context'], eventd, up = False)
                self.temporary_message_start(eventd['context'], 'SHIFT: ' + str(self.sel_loop.shift))
                return ''
            
            if eventd['press'] in self.keymap['up count']:
                n = len(self.sel_loop.verts_simple)
                self.loop_nverts_change(eventd['context'], eventd, n+1)
                #message handled within op
                return ''
            
            if eventd['press'] in self.keymap['dn count']:
                n = len(self.sel_loop.verts_simple)
                self.loop_nverts_change(eventd['context'], eventd, n-1)
                #message handled within op
                return ''
            
            if eventd['press'] in self.keymap['snap cursor']:
                eventd['context'].scene.cursor_location = self.sel_loop.plane_com
                self.temporary_message_start(eventd['context'], "Cursor to loop")
                return ''
            
            if eventd['press'] in self.keymap['view cursor']:
                bpy.ops.view3d.view_center_cursor()
                self.temporary_message_start(eventd['context'], "View to cursor")
                return ''
                
        return ''
       
    def modal_guide(self, eventd):
        self.footer = 'Guide Mode'
        #############################################
        # general navigation
         
        nmode = self.modal_nav(eventd)
        if nmode:
            self.mode_last = 'main guide'
            return nmode
         
        ########################################
        #help
        if eventd['press'] in self.keymap['help']:
            if  self.help_box.is_collapsed:
                self.help_box.uncollapse()
            else:
                self.help_box.collapse()
            self.help_box.snap_to_corner(eventd['context'],corner = [1,1])
            
        # accept / cancel 
        if eventd['press'] in self.keymap['confirm']:
            self.finish_mesh(eventd['context'])
            eventd['context'].area.header_text_set()
            return 'finish'
         
        if eventd['press'] in self.keymap['cancel']:
            eventd['context'].area.header_text_set()
            return 'cancel'
         
         
        if eventd['press'] in self.keymap['mode']:
            self.mode_set_loop()
            return 'main loop'
         
        if eventd['press'] in self.keymap['new']:
            self.force_new = self.force_new != True
            return '' 
        
        if eventd['press'] in self.keymap['undo']:
            self.undo_action()
            self.temporary_message_start(eventd['context'], "UNDO: %i steps remain in undo_cache" % len(contour_undo_cache))
            return ''
        
        #####################################
        # general, non modal commands
         
        if eventd['type'] == 'MOUSEMOVE':  #mouse movement/hovering widget
            x,y = eventd['mouse']
            self.hover_guide_mode(eventd['context'], self.settings, x, y)
            return ''
        
        if eventd['press'] in selection_mouse(): #self.keymap['select']: # selection
            if self.hover_target and self.hover_target.desc == 'CUT SERIES':
                self.hover_target.do_select(self.settings)
                self.sel_path = self.hover_target
                
                for path in self.cut_paths:
                    if path != self.hover_target:
                        path.deselect(self.settings) 
                
                return ''
         
        if eventd['press'] in self.keymap['action']: #LMB hard code for sketching
            
            if self.help_box.is_hovered:
                if  self.help_box.is_collapsed:
                    self.help_box.uncollapse()
                else:
                    self.help_box.collapse()
                self.help_box.snap_to_corner(eventd['context'],corner = [1,1])
                return ''

            self.footer = 'sketching'
            x,y = eventd['mouse']
            self.sketch = [(x,y)] 
            return 'sketch'
        ###################################
        # selected contour segment commands
         
        if self.sel_path:
            if eventd['press'] in self.keymap['delete']:
                self.create_undo_snapshot('DELETE')
                self.cut_paths.remove(self.sel_path)
                self.sel_path = None
                self.temporary_message_start(eventd['context'], 'DELETED PATH')
                        
                return ''
            
            if eventd['press'] in self.keymap['up shift']:
                self.segment_shift(eventd['context'], up = True)
                self.temporary_message_start(eventd['context'], 'SHIFT: ' + str(round(self.sel_path.cuts[0].shift,3)))
                return ''
            
            if eventd['press'] in self.keymap['dn shift']:
                self.segment_shift(eventd['context'], up = False)
                self.temporary_message_start(eventd['context'], 'SHIFT: ' + str(round(self.sel_path.cuts[0].shift,3)))
                return 
            
            if eventd['press'] in self.keymap['up count']:
                n = self.sel_path.segments + 1
                if self.sel_path.seg_lock:
                    self.temporary_message_start(eventd['context'], 'PATH SEGMENTS: Path is locked, cannot adjust segments')
                else:
                    self.segment_n_loops(eventd['context'], self.sel_path, n)    
                    self.temporary_message_start(eventd['context'], 'PATH SEGMENTS: %i' % n)
                return ''
            
            if eventd['press'] in self.keymap['dn count']:
                n = self.sel_path.segments - 1
                if self.sel_path.seg_lock:
                    self.temporary_message_start(eventd['context'], 'PATH SEGMENTS: Path is locked, cannot adjust segments')
                elif n < 3:
                    self.temporary_message_start(eventd['context'], 'PATH SEGMENTS: You want more segments than that!')
                else:
                    self.segment_n_loops(eventd['context'], self.sel_path, n)    
                    self.temporary_message_start(eventd['context'], 'PATH SEGMENTS: %i' % n)
                return ''
            
            if eventd['press'] in self.keymap['smooth']:
                
                self.segment_smooth(eventd['context'], self.settings)
                #messaging handled in operator
                return ''
            
            if eventd['press'] in self.keymap['snap cursor']:
                self.cursor_to_segment(eventd['context'])
                self.temporary_message_start(eventd['context'], 'Cursor to Segment')
                return ''
             
             
            if eventd['press'] in self.keymap['view cursor']:
                bpy.ops.view3d.view_center_cursor()
                return ''
                 
        return ''
    
    def modal_cut(self, eventd):
        if eventd['type'] == 'MOUSEMOVE':
            x,y = eventd['mouse']
            p = eventd['pressure']
            self.sel_loop.tail.x = x
            self.sel_loop.tail.y = y      
            return ''
        
        if eventd['release'] in self.keymap['action']: #LMB hard code for cut
            print('new cut made')
            x,y = eventd['mouse']
            self.release_place_cut(eventd['context'], self.settings, x, y)
            return 'main loop'
        
    def modal_sketching(self, eventd):

        if eventd['type'] == 'MOUSEMOVE':
            x,y = eventd['mouse']
            self.sketch_curpos = (x,y)
            
            if not len(self.sketch):
                #somehow we got into sketching w/o sketching
                return 'main guide'
            
            (lx, ly) = self.sketch[-1]
            #on the fly, backwards facing, smoothing
            ss0,ss1 = self.stroke_smoothing,1-self.stroke_smoothing
            self.sketch += [(lx*ss0+x*ss1, ly*ss0+y*ss1)] #vs append?
                        
            return ''
        
        elif eventd['release'] in self.keymap['action']:
            print('released....trying to make a new path')
            self.sketch_confirm(eventd['context'])
                
            return 'main guide'
        
        return ''
    
    def modal_widget_tool(self,eventd):
        context = eventd['context']

        if eventd['type'] == 'MOUSEMOVE':
            self.widget_transform(context, self.settings, eventd)
            return ''
        
        elif eventd['release'] in self.keymap['action'] | self.keymap['modal confirm']:
            self.cut_line_widget = None
            self.sel_path.update_backbone(context, self.original_form, self.bme, self.sel_loop, insert = False)
            return 'main loop'
        
        elif eventd['press'] in self.keymap['modal cancel']:
            self.cut_line_widget.cancel_transform()
            self.sel_loop.cut_object(context, self.original_form, self.bme)
            self.sel_loop.simplify_cross(self.sel_path.ring_segments)
            self.sel_loop.update_com()
            
            self.sel_path.connect_cuts_to_make_mesh(self.original_form)
            self.sel_path.update_visibility(context, self.original_form)
        
            return 'main loop'    
                    
    def modal(self, context, event):
        context.area.tag_redraw()
        settings = common_utilities.get_settings()
        eventd = self.get_event_details(context, event)
        #if eventd['type'] != 'TIMER':
            #print((eventd['type'], eventd['value']))
            
        if event.type == 'TIMER':
            self.check_message(context)
            return {'RUNNING_MODAL'}
        
        FSM = {}
        FSM['main loop']    = self.modal_loop
        FSM['main guide']   = self.modal_guide
        FSM['nav']          = self.modal_nav
        FSM['cutting']      = self.modal_cut
        FSM['sketch']       = self.modal_sketching
        FSM['widget']       = self.modal_widget_tool
        
        self.cur_pos = eventd['mouse']
        nmode = FSM[self.mode](eventd)
        self.mode_pos = eventd['mouse']
        
        
        
        #self.is_navigating = (nmode == 'nav')
        if nmode == 'nav': return {'PASS_THROUGH'}
        
        if nmode in {'finish','cancel'}:
            common_utilities.callback_cleanup(self, context)
            self.kill_timer(context)
            return {'FINISHED'} if nmode == 'finish' else {'CANCELLED'}
        
        if nmode: self.mode = nmode
        
        return {'RUNNING_MODAL'}

    def invoke(self, context, event):
        #HINT you are in contours code
        #TODO Settings harmon CODE REVIEW
        settings = common_utilities.get_settings()
        self.settings = settings
        self.keymap = key_maps.rtflow_default_keymap_generate()
        
        my_dir = os.path.split(os.path.abspath(__file__))[0]
        filename = os.path.join(my_dir, "help/help_contours.txt")
        if os.path.isfile(filename):
            help_txt = open(filename, mode='r').read()
        else:
            help_txt = "No Help File found, please reinstall!"

        self.help_box = TextBox(context,500,500,300,200,10,20,help_txt)
        if not settings.help_def:
            self.help_box.collapse()
        self.help_box.snap_to_corner(context, corner = [1,1])
        
        if context.space_data.viewport_shade in {'WIREFRAME','BOUNDBOX'}:
            showErrorMessage('Viewport shading must be at least SOLID')
            return {'CANCELLED'}
        elif context.mode == 'EDIT_MESH' and len(context.selected_objects) != 2:
            showErrorMessage('Must select exactly two objects')
            return {'CANCELLED'}
        elif context.mode == 'OBJECT' and len(context.selected_objects) != 1:
            showErrorMessage('Must select only one object')
            return {'CANCELLED'}
        
        self.mode = 'main loop'
        self.mode_last = 'main loop'
        
        self.is_navigating = False
        self.force_new = False
        self.post_update = True
        self.last_matrix = None
        
        self.mode_pos      = (0,0)
        self.cur_pos       = (0,0)
        self.mode_radius   = 0
        self.action_center = (0,0)
        self.action_radius = 0
        self.sketch_curpos = (0,0)
        self.sketch_pressure = 1
        self.sketch = []
        
        self.footer = ''
        self.footer_last = ''
        
        
        
        self._timer = context.window_manager.event_timer_add(0.1, context.window)
        
        self.stroke_smoothing = 0.5          # 0: no smoothing. 1: no change
        self.segments = settings.vertex_count
        self.guide_cuts = settings.ring_count
         
        #here is where we will cache verts edges and faces
        #unti lthe user confirms and we output a real mesh.
        self.verts = []
        self.edges = []
        self.faces = []
        
        self.cut_lines = []
        self.cut_paths = []
        self.draw_cache = []

        #what is the mouse over top of currently
        self.hover_target = None
        #keep track of selected cut_line and path
        self.sel_loop = None   #TODO: Change this to selected_loop
        
        if context.mode == 'OBJECT':
            #self.bme, self.dest_bme, self.dest_ob, self.original_form etc are all defined inside
            self.mesh_data_gather_object_mode(context)
        elif 'EDIT' in context.mode:
            self.mesh_data_gather_edit_mode(context)       
        if settings.use_x_ray:
            self.orig_x_ray = self.dest_ob.show_x_ray
            self.dest_ob.show_x_ray = True     
            
        #potential item for snapping in 
        self.snap = []
        self.snap_circle = []

        handle_color = settings.theme_colors_active[settings.theme]
        self.snap_color = (handle_color[0], handle_color[1], handle_color[2], 1.00)

        if len(self.cut_paths) == 0:
            self.sel_path = None   #TODO: change this to selected_segment
        else:
            print('there is a selected_path')
            self.sel_path = self.cut_paths[-1] #this would be an existing path from selected geom in editmode
        
        self.cut_line_widget = None  #An object of Class "CutLineManipulator" or None
        self.widget_interaction = False  #Being in the state of interacting with a widget o
        self.hot_key = None  #Keep track of which hotkey was pressed
        self.draw = False  #Being in the state of drawing a guide stroke
        
        self.loop_msg = 'LOOP MODE:  Sel, Trans, Rotate follow Blender, LMB: Cut, SHIFT+WHEEL, +/-:increase/decrease segments, CTRL/SHIFT+A: Align, X: Delete, SHIFT+S: Cursor to Stroke, C: View to Cursor, N: Force New Segment, TAB: toggle Guide mode'
        self.guide_msg = 'GUIDE MODE: Sel follows Blender, LMB to Sketch, CTRL+S: smooth, SHIFT+WHEEL, +/-: increase/decrease segments, <-,-> to Shift,TAB: toggle Loop mode'
        context.area.header_text_set(self.loop_msg)
            
        #timer for temporary messages
        self._timer = None
        self.msg_start_time = time.time()
        self.msg_duration = .75
        
        
        # switch to modal
        self._handle = bpy.types.SpaceView3D.draw_handler_add(self.draw_callback, (context, ), 'WINDOW', 'POST_PIXEL')
        context.window_manager.modal_handler_add(self)
        return {'RUNNING_MODAL'}
        


################### Polystrips ###################

=======
from .contours_modal import CGC_Contours
>>>>>>> b9dc3ac5

# Used to store keymaps for addon
addon_keymaps = []

def register():
    
    bpy.utils.register_class(RetopoFlowPreferences)
    bpy.utils.register_class(CGCOOKIE_OT_retopoflow_panel)
    bpy.utils.register_class(CGCOOKIE_OT_retopoflow_menu)
    bpy.utils.register_class(CGC_Polystrips)
<<<<<<< HEAD
    bpy.utils.register_class(CGC_Tweak)

=======
    bpy.utils.register_class(CGC_Contours)
>>>>>>> b9dc3ac5
    # Create the addon hotkeys
    kc = bpy.context.window_manager.keyconfigs.addon
   
    # create the mode switch menu hotkey
    km = kc.keymaps.new(name='3D View', space_type='VIEW_3D')
    kmi = km.keymap_items.new('wm.call_menu', 'V', 'PRESS', ctrl=True, shift=True)
    kmi.properties.name = 'object.retopology_menu' 
    kmi.active = True
    addon_keymaps.append((km, kmi))


def unregister():
    bpy.utils.unregister_class(CGC_Polystrips)
<<<<<<< HEAD
    bpy.utils.unregister_class(CGC_Tweak)

    clear_mesh_cache()
    bpy.utils.unregister_class(CGCOOKIE_OT_contours)
    bpy.utils.unregister_class(CGCOOKIE_OT_contours_cache_clear)
=======
    bpy.utils.unregister_class(CGC_contours)
>>>>>>> b9dc3ac5
    bpy.utils.unregister_class(CGCOOKIE_OT_retopoflow_panel)
    bpy.utils.unregister_class(CGCOOKIE_OT_retopoflow_menu)
    bpy.utils.unregister_class(RetopoFlowPreferences)

    if bversion() > '002.074.004':
        clear_icons()

    # Remove addon hotkeys
    for km, kmi in addon_keymaps:
        km.keymap_items.remove(kmi)
    addon_keymaps.clear()
<|MERGE_RESOLUTION|>--- conflicted
+++ resolved
@@ -50,1580 +50,8 @@
 
 #Tools
 from .polystrips.polystrips_modal import CGC_Polystrips
-<<<<<<< HEAD
-
 from .tweak.tweak_modal import CGC_Tweak
-
-# Contour imports
-from . import contour_utilities
-from .contour_classes import ContourCutLine, ExistingVertList, CutLineManipulatorWidget, ContourCutSeries, ContourStatePreserver
-
-#a place to store stokes for later
-global contour_cache 
-contour_cache = {}
-contour_undo_cache = []
-
-#store any temporary triangulated objects
-#store the bmesh to prevent recalcing bmesh
-#each time :-)
-global contour_mesh_cache
-contour_mesh_cache = {}
-
-
-
-################### Contours ###################
-
-def object_validation(ob):
-    me = ob.data
-
-    # get object data to act as a hash
-    counts = (len(me.vertices), len(me.edges), len(me.polygons), len(ob.modifiers))
-    bbox   = (tuple(min(v.co for v in me.vertices)), tuple(max(v.co for v in me.vertices)))
-    vsum   = tuple(sum((v.co for v in me.vertices), Vector((0,0,0))))
-
-    return (ob.name, counts, bbox, vsum)
-
-
-def is_object_valid(ob):
-    global contour_mesh_cache
-    if 'valid' not in contour_mesh_cache: return False
-    return contour_mesh_cache['valid'] == object_validation(ob)
-
-
-def write_mesh_cache(orig_ob,tmp_ob, bme):
-    print('writing mesh cache')
-    global contour_mesh_cache
-    contour_mesh_cache['valid'] = object_validation(orig_ob)
-    contour_mesh_cache['bme'] = bme
-    contour_mesh_cache['tmp'] = tmp_ob
-
-
-def clear_mesh_cache():
-    print('clearing mesh cache')
-
-    global contour_mesh_cache
-
-    if 'valid' in contour_mesh_cache and contour_mesh_cache['valid']:
-        del contour_mesh_cache['valid']
-
-    if 'bme' in contour_mesh_cache and contour_mesh_cache['bme']:
-        bme_old = contour_mesh_cache['bme']
-        bme_old.free()
-        del contour_mesh_cache['bme']
-
-    if 'tmp' in contour_mesh_cache and contour_mesh_cache['tmp']:
-        old_obj = contour_mesh_cache['tmp']
-        #context.scene.objects.unlink(self.tmp_ob)
-        old_me = old_obj.data
-        old_obj.user_clear()
-        if old_obj and old_obj.name in bpy.data.objects:
-            bpy.data.objects.remove(old_obj)
-        if old_me and old_me.name in bpy.data.meshes:
-            bpy.data.meshes.remove(old_me)
-        del contour_mesh_cache['tmp']
-
-
-class CGCOOKIE_OT_contours_cache_clear(bpy.types.Operator):
-    '''Removes the temporary object and mesh data from the cache. Do this if you have altered your original form in any way'''
-    bl_idname = "cgcookie.contours_clear_cache"
-    bl_label = "Clear Contour Cache" 
-
-    def execute(self,context):
-
-        clear_mesh_cache()
-
-        return {'FINISHED'}
-
-
-
-  
-class CGCOOKIE_OT_contours(bpy.types.Operator):
-    '''Draw Strokes Perpindicular to Cylindrical Forms to Retopologize Them'''
-    bl_idname = "cgcookie.contours"
-    bl_label = "Contours"
-    
-    @classmethod
-    def poll(cls,context):
-        if context.mode not in {'EDIT_MESH','OBJECT'}:
-            return False
-        
-        if context.active_object:
-            if context.mode == 'EDIT_MESH':
-                if len(context.selected_objects) > 1:
-                    return True
-                else:
-                    return False
-            else:
-                return context.object.type == 'MESH'
-        else:
-            return False
-    
-    #####drawing#######
-    def draw_callback(self,context):
-
-        settings = common_utilities.get_settings()
-        r3d = context.space_data.region_3d
-        if context.space_data.use_occlude_geometry:
-            new_matrix = [v for l in r3d.view_matrix for v in l]
-            if new_matrix != self.last_matrix:
-                for path in self.cut_paths:
-                    path.update_visibility(context, self.original_form)
-                    for cut_line in path.cuts:
-                        cut_line.update_visibility(context, self.original_form)
-                            
-            self.post_update = False
-            self.last_matrix = new_matrix
-            
-    
-        for i, c_cut in enumerate(self.cut_lines):
-            if self.widget_interaction and self.drag_target == c_cut:
-                interact = True
-            else:
-                interact = False
-            
-            c_cut.draw(context, settings)#,three_dimensional = self.navigating, interacting = interact)
-    
-            if c_cut.verts_simple != [] and settings.show_cut_indices:
-                loc = location_3d_to_region_2d(context.region, context.space_data.region_3d, c_cut.verts_simple[0])
-                blf.position(0, loc[0], loc[1], 0)
-                blf.draw(0, str(i))
-    
-    
-        if self.cut_line_widget and settings.draw_widget:
-            self.cut_line_widget.draw(context)
-            
-        if len(self.sketch):
-            common_drawing.draw_polyline_from_points(context, self.sketch, self.snap_color, 2, "GL_LINE_SMOOTH")
-            
-        if len(self.cut_paths):
-            for path in self.cut_paths:
-                path.draw(context, path = False, nodes = settings.show_nodes, rings = True, follows = True, backbone = settings.show_backbone    )
-                
-        if len(self.snap_circle):
-            common_drawing.draw_polyline_from_points(context, self.snap_circle, self.snap_color, 2, "GL_LINE_SMOOTH")
-
-        if settings.show_help:
-            self.help_box.draw()
-    ####Blender Mesh Data Management####
-    
-    def new_destination_obj(self,context,name, mx):
-        '''
-        creates new object for mesh data to enter
-        '''
-        dest_me = bpy.data.meshes.new(name)
-        dest_ob = bpy.data.objects.new(name,dest_me) #this is an empty currently
-        dest_ob.matrix_world = mx
-        dest_ob.update_tag()
-        dest_bme = bmesh.new()
-        dest_bme.from_mesh(dest_me)
-        
-        return dest_ob, dest_me, dest_bme
-    
-    def tmp_obj_and_triangulate(self,context, bme, ngons, mx):
-        '''
-        ob -  input object
-        bme - bmesh extracted from input object <- this will be modified by triangulation
-        ngons - list of bmesh faces that are ngons
-        '''
-        
-        if len(ngons):
-            new_geom = bmesh.ops.triangulate(bme, faces = ngons, quad_method=0, ngon_method=1)
-            new_faces = new_geom['faces']
-
-        new_me = bpy.data.meshes.new('tmp_recontour_mesh')
-        bme.to_mesh(new_me)
-        new_me.update()
-        tmp_ob = bpy.data.objects.new('ContourTMP', new_me)
-        
-        #ob must be linked to scene for ray casting?
-        context.scene.objects.link(tmp_ob)
-        tmp_ob.update_tag()
-        context.scene.update()
-        #however it can be unlinked to prevent user from seeing it?
-        context.scene.objects.unlink(tmp_ob)
-        tmp_ob.matrix_world = mx
-        
-        return tmp_ob
-    
-    def mesh_data_gather_object_mode(self,context):
-        '''
-        get references to object and object data
-        '''
-        
-        self.sel_edge = None
-        self.sel_verts = None
-        self.existing_cut = None
-        ob = context.object
-        tmp_ob = None
-        
-        name = ob.name + '_recontour'
-        self.dest_ob, self.dest_me, self.dest_bme = self.new_destination_obj(context, name, ob.matrix_world)
-        
-        
-        is_valid = is_object_valid(context.object)
-        has_tmp = 'ContourTMP' in bpy.data.objects and bpy.data.objects['ContourTMP'].data
-        
-        if is_valid and has_tmp:
-            self.bme = contour_mesh_cache['bme']            
-            tmp_ob = contour_mesh_cache['tmp']
-            
-        else:
-            clear_mesh_cache()
-            
-            me = ob.to_mesh(scene=context.scene, apply_modifiers=True, settings='PREVIEW')
-            me.update()
-            
-            self.bme = bmesh.new()
-            self.bme.from_mesh(me)
-            ngons = [f for f in self.bme.faces if len(f.verts) > 4]
-            if len(ngons) or len(ob.modifiers) > 0:
-                tmp_ob= self.tmp_obj_and_triangulate(context, self.bme, ngons, ob.matrix_world)
-                
-        if tmp_ob:
-            self.original_form = tmp_ob
-        else:
-            self.original_form = ob
-        
-        if self.settings.recover and is_valid:
-            print('loading cache!')
-            self.undo_action()
-            return
-        else:
-            print('no recover or not valid or something')
-            global contour_undo_cache
-            contour_undo_cache = []
-            
-        write_mesh_cache(ob,tmp_ob, self.bme)
-        
-    def mesh_data_gather_edit_mode(self,context):
-        '''
-        get references to object and object data
-        '''
-        
-        self.dest_ob = context.object        
-        self.dest_me = self.dest_ob.data
-        self.dest_bme = bmesh.from_edit_mesh(self.dest_me)
-        
-        ob = [obj for obj in context.selected_objects if obj.name != context.object.name][0]
-        is_valid = is_object_valid(ob)
-        tmp_ob = None
-        
-        
-        if is_valid:
-            self.bme = contour_mesh_cache['bme']            
-            tmp_ob = contour_mesh_cache['tmp']
-        else:
-            clear_mesh_cache()
-            me = ob.to_mesh(scene=context.scene, apply_modifiers=True, settings='PREVIEW')
-            me.update()
-            
-            self.bme = bmesh.new()
-            self.bme.from_mesh(me)
-            ngons = [f for f in self.bme.faces if len(f.verts) > 4]
-            if len(ngons) or len(ob.modifiers) > 0:
-                tmp_ob = self.tmp_obj_and_triangulate(context, self.bme, ngons, ob.matrix_world)
-        
-        if tmp_ob:
-            print('Load form cache tmp obj, original form set')
-            self.original_form = tmp_ob
-        else:
-            print('Load new obj, original form set')
-            self.original_form = ob
-        
-        self.tmp_ob = tmp_ob
-        
-        if self.settings.recover and is_valid:
-            print('loading cache!')
-            self.undo_action()
-            return
-        
-        else:
-            global contour_undo_cache
-            contour_undo_cache = []
-            
-            
-        #count and collect the selected edges if any
-        ed_inds = [ed.index for ed in self.dest_bme.edges if ed.select and len(ed.link_faces) < 2]
-        
-        self.existing_loops = []
-        if len(ed_inds):
-            vert_loops = contour_utilities.edge_loops_from_bmedges(self.dest_bme, ed_inds)
-
-            if len(vert_loops) > 1:
-                self.report({'WARNING'}, 'Only one edge loop will be used for extension')
-            print('there are %i edge loops selected' % len(vert_loops))
-            
-            #for loop in vert_loops:
-            #until multi loops are supported, do this    
-            loop = vert_loops[0]
-            if loop[-1] != loop[0] and len(list(set(loop))) != len(loop):
-                self.report({'WARNING'},'Edge loop selection has extra parts!  Excluding this loop')
-                
-            else:
-                lverts = [self.dest_bme.verts[i] for i in loop]
-                
-                existing_loop =ExistingVertList(context,
-                                                lverts, 
-                                                loop, 
-                                                self.dest_ob.matrix_world,
-                                                key_type = 'INDS')
-                
-                #make a blank path with just an existing head
-                path = ContourCutSeries(context, [],
-                                cull_factor = self.settings.cull_factor, 
-                                smooth_factor = self.settings.smooth_factor,
-                                feature_factor = self.settings.feature_factor)
-            
-                
-                path.existing_head = existing_loop
-                path.seg_lock = False
-                path.ring_lock = True
-                path.ring_segments = len(existing_loop.verts_simple)
-                path.connect_cuts_to_make_mesh(ob)
-                path.update_visibility(context, ob)
-            
-                #path.update_visibility(context, self.original_form)
-                
-                self.cut_paths.append(path)
-                self.existing_loops.append(existing_loop)
-        
-        write_mesh_cache(ob,tmp_ob, self.bme)        
-            
-    def finish_mesh(self, context):
-        back_to_edit = (context.mode == 'EDIT_MESH')
-                    
-        #This is where all the magic happens
-        print('pushing data into bmesh')
-        for path in self.cut_paths:
-            path.push_data_into_bmesh(context, self.dest_ob, self.dest_bme, self.original_form, self.dest_me)
-        
-        if back_to_edit:
-            print('updating edit mesh')
-            bmesh.update_edit_mesh(self.dest_me, tessface=False, destructive=True)
-        
-        else:
-            #write the data into the object
-            print('write data into the object')
-            self.dest_bme.to_mesh(self.dest_me)
-        
-            #remember we created a new object
-            print('link destination object')
-            context.scene.objects.link(self.dest_ob)
-            
-            print('select and make active')
-            self.dest_ob.select = True
-            context.scene.objects.active = self.dest_ob
-            
-            if context.space_data.local_view:
-                view_loc = context.space_data.region_3d.view_location.copy()
-                view_rot = context.space_data.region_3d.view_rotation.copy()
-                view_dist = context.space_data.region_3d.view_distance
-                bpy.ops.view3d.localview()
-                bpy.ops.view3d.localview()
-                #context.space_data.region_3d.view_matrix = mx_copy
-                context.space_data.region_3d.view_location = view_loc
-                context.space_data.region_3d.view_rotation = view_rot
-                context.space_data.region_3d.view_distance = view_dist
-                context.space_data.region_3d.update()
-    
-        return
-    
-    ####User Interface and Feedback functions####
-    
-    def get_event_details(self, context, event):
-        event_ctrl    = 'CTRL+'  if event.ctrl  else ''
-        event_shift   = 'SHIFT+' if event.shift else ''
-        event_alt     = 'ALT+'   if event.alt   else ''
-        event_ftype   = event_ctrl + event_shift + event_alt + event.type
-        
-        
-        return {
-            'context':  context,
-            'region':   context.region,
-            'r3d':      context.space_data.region_3d,
-            
-            'ctrl':     event.ctrl,
-            'shift':    event.shift,
-            'alt':      event.alt,
-            'value':    event.value,
-            'type':     event.type,
-            'ftype':    event_ftype,
-            'press':    event_ftype if event.value=='PRESS'   else None,
-            'release':  event_ftype if event.value=='RELEASE' else None,
-            
-            'mouse':    (float(event.mouse_region_x), float(event.mouse_region_y)),
-            'pressure': 1 if not hasattr(event, 'pressure') else event.pressure
-            }
-    
-    
-    def temporary_message_start(self,context, message):
-        self.msg_start_time = time.time()
-        if not self._timer:
-            self._timer = context.window_manager.event_timer_add(0.1, context.window)
-        
-        context.area.header_text_set(text = message)  
-        return
-    
-    def check_message(self,context):
-        
-        now = time.time()
-        if now - self.msg_start_time > self.msg_duration:
-            self.kill_timer(context)
-            
-            if self.mode in {'main guide', 'sketch'}:
-                context.area.header_text_set(text = self.guide_msg)
-            else:
-                context.area.header_text_set(text = self.loop_msg)
-    ####UNDO/Operator Data management####
-        
-    def create_undo_snapshot(self, action):
-        '''
-        saves data and operator state snapshot
-        for undoing
-        
-        TODO:  perhaps pop/append are not fastest way
-        deque?
-        prepare a list and keep track of which entity to
-        replace?
-        '''
-        
-        repeated_actions = {'LOOP_SHIFT', 'PATH_SHIFT', 'PATH_SEGMENTS', 'LOOP_SEGMENTS'}
-        
-        if action in repeated_actions:
-            if action == contour_undo_cache[-1][2]:
-                print('repeatable...dont take snapshot')
-                return
-        
-        print('undo: ' + action)    
-        cut_data = copy.deepcopy(self.cut_paths)
-        #perhaps I don't even need to copy this?
-        state = copy.deepcopy(ContourStatePreserver(self))
-        contour_undo_cache.append((cut_data, state, action))
-            
-        if len(contour_undo_cache) > self.settings.undo_depth:
-            contour_undo_cache.pop(0)
-            
-    def undo_action(self):
-        if len(contour_undo_cache) > 0:
-            cut_data, op_state, action = contour_undo_cache.pop()
-            
-            self.cut_paths = cut_data
-            op_state.push_state(self)
-            
-    def kill_timer(self, context):
-        if not self._timer: return
-        context.window_manager.event_timer_remove(self._timer)
-        self._timer = None
-
-    ####Strokes and Cutting####
-    
-    def new_path_from_draw(self,context,settings):
-        '''
-        package all the steps needed to make a new path
-        TODO: What if errors?
-        '''
-        path = ContourCutSeries(context, self.sketch,
-                                    segments = settings.ring_count,
-                                    ring_segments = settings.vertex_count,
-                                    cull_factor = settings.cull_factor, 
-                                    smooth_factor = settings.smooth_factor,
-                                    feature_factor = settings.feature_factor)
-        
-        
-        path.ray_cast_path(context, self.original_form)
-        if len(path.raw_world) == 0:
-            print('NO RAW PATH')
-            return None
-        
-        self.create_undo_snapshot('NEW_PATH')
-        path.find_knots()
-        
-        if self.snap != [] and not self.force_new:
-            merge_series = self.snap[0]
-            merge_ring = self.snap[1]
-            
-            path.snap_merge_into_other(merge_series, merge_ring, context, self.original_form, self.bme)
-            
-            return merge_series
-
-        path.smooth_path(context, ob = self.original_form)
-        path.create_cut_nodes(context)
-        path.snap_to_object(self.original_form, raw = False, world = False, cuts = True)
-        path.cuts_on_path(context, self.original_form, self.bme)
-        path.connect_cuts_to_make_mesh(self.original_form)
-        path.backbone_from_cuts(context, self.original_form, self.bme)
-        path.update_visibility(context, self.original_form)
-        if path.cuts:
-            # TODO: should this ever be empty?
-            path.cuts[-1].do_select(settings)
-        
-        self.cut_paths.append(path)
-        
-
-        return path
-
-    def sketch_confirm(self,context):
-        #make sure we meant it
-        if len(self.sketch) < 10:
-            print('too short!')
-            return
-        
-        for path in self.cut_paths:
-            path.deselect(self.settings)
-        
-        print('attempt a new path')                    
-        self.sel_path  = self.new_path_from_draw(context, self.settings)
-        if self.sel_path:
-            print('a new path was made')
-            self.sel_path.do_select(self.settings)
-            if self.sel_path.cuts:
-                self.sel_cut = self.sel_path.cuts[-1]
-            else:
-                self.sel_cut = None
-            if self.sel_cut:
-                self.sel_cut.do_select(self.settings)
-        self.force_new = False
-        print('we deselected everyting')
-        self.sketch = []
- 
-    def click_new_cut(self,context, settings, x,y):
-        self.create_undo_snapshot('NEW')
-        stroke_color = settings.theme_colors_active[settings.theme]
-        mesh_color = settings.theme_colors_mesh[settings.theme]
-
-        new_cut = ContourCutLine(x, y)
-        
-        for path in self.cut_paths:
-            for cut in path.cuts:
-                cut.deselect(settings)
-                
-        new_cut.do_select(settings)
-        self.cut_lines.append(new_cut)
-        
-        return new_cut
-           
-    def release_place_cut(self,context,settings, x, y):
-
-        self.sel_loop.tail.x = x
-        self.sel_loop.tail.y = y
-
-        width = Vector((self.sel_loop.head.x, self.sel_loop.head.y)) - Vector((x,y))
-
-        #prevent small errant strokes
-        if width.length in range(5, 20): #TODO: Setting for minimum pixel width
-            self.cut_lines.remove(self.sel_loop)
-            self.sel_loop = None
-            showErrorMessage('The drawn cut must be more than 20 pixels')
-            return
-
-        elif width.length < 5:
-            self.cut_lines.remove(self.sel_loop)
-            # self.sel_loop = None
-            return
-        else: 
-            #hit the mesh for the first time
-            hit = self.sel_loop.hit_object(context, self.original_form, method = 'VIEW')
-
-            if not hit:
-                self.cut_lines.remove(self.sel_loop)
-                self.sel_loop = None
-                showErrorMessage('The middle of the cut must be over the object!')
-
-                return
-
-            self.sel_loop.cut_object(context, self.original_form, self.bme)
-            self.sel_loop.simplify_cross(self.segments)
-            self.sel_loop.update_com()
-            self.sel_loop.update_screen_coords(context)
-            self.sel_loop.head = None
-            self.sel_loop.tail = None
-
-            if not len(self.sel_loop.verts) or not len(self.sel_loop.verts_simple):
-                self.sel_loop = None
-                showErrorMessage('The cut failed for some reason, most likely topology, try again and report bug')
-                return
-
-
-            if settings.debug > 1:
-                print('release_place_cut')
-                print('len(self.cut_paths) = %d' % len(self.cut_paths))
-                print('self.force_new = ' + str(self.force_new))
-
-            if self.cut_paths != [] and not self.force_new:
-                for path in self.cut_paths:
-                    if path.insert_new_cut(context, self.original_form, self.bme, self.sel_loop, search = settings.search_factor):
-                        #the cut belongs to the series now
-                        path.connect_cuts_to_make_mesh(self.original_form)
-                        path.update_visibility(context, self.original_form)
-                        path.seg_lock = True
-                        path.do_select(settings)
-                        path.unhighlight(settings)
-                        self.sel_path = path
-                        self.cut_lines.remove(self.sel_loop)
-                        for other_path in self.cut_paths:
-                            if other_path != self.sel_path:
-                                other_path.deselect(settings)
-                        # no need to search for more paths
-                        return
-
-            #create a blank segment
-            path = ContourCutSeries(context, [],
-                            cull_factor = settings.cull_factor,
-                            smooth_factor = settings.smooth_factor,
-                            feature_factor = settings.feature_factor)
-
-            path.insert_new_cut(context, self.original_form, self.bme, self.sel_loop, search = settings.search_factor)
-            path.seg_lock = False  #not locked yet...not until a 2nd cut is added in loop mode
-            path.segments = 1
-            path.ring_segments = len(self.sel_loop.verts_simple)
-            path.connect_cuts_to_make_mesh(self.original_form)
-            path.update_visibility(context, self.original_form)
-
-            for other_path in self.cut_paths:
-                other_path.deselect(settings)
-
-            self.cut_paths.append(path)
-            self.sel_path = path
-            path.do_select(settings)
-
-            self.cut_lines.remove(self.sel_loop)
-            self.force_new = False
-
-            return
-
-    
-    ####Hover and Selection####
-    
-    def hover_guide_mode(self,context, settings, x, y):
-        '''
-        handles mouse selection, hovering, highlighting
-        and snapping when the mouse moves in guide
-        mode
-        '''
-        
-        handle_color = settings.theme_colors_active[settings.theme]
-
-        self.help_box.hover(x,y)
-        #identify hover target for highlighting
-        if self.cut_paths != []:
-            target_at_all = False
-            breakout = False
-            for path in self.cut_paths:
-                if not path.select:
-                    path.unhighlight(settings)
-                for c_cut in path.cuts:                    
-                    h_target = c_cut.active_element(context,x,y)
-                    if h_target:
-                        path.highlight(settings)
-                        target_at_all = True
-                        self.hover_target = path
-                        breakout = True
-                        break
-                
-                if breakout:
-                    break
-                                  
-            if not target_at_all:
-                self.hover_target = None
-        
-        #assess snap points
-        if self.cut_paths != [] and not self.force_new:
-            rv3d = context.space_data.region_3d
-            breakout = False
-            snapped = False
-            for path in self.cut_paths:
-                
-                end_cuts = []
-                if not path.existing_head and len(path.cuts):
-                    end_cuts.append(path.cuts[0])
-                if not path.existing_tail and len(path.cuts):
-                    end_cuts.append(path.cuts[-1])
-                    
-                if path.existing_head and not len(path.cuts):
-                    end_cuts.append(path.existing_head)
-                    
-                for n, end_cut in enumerate(end_cuts):
-                    
-                    #potential verts to snap to
-                    snaps = [v for i, v in enumerate(end_cut.verts_simple) if end_cut.verts_simple_visible[i]]
-                    #the screen versions os those
-                    screen_snaps = [location_3d_to_region_2d(context.region,rv3d,snap) for snap in snaps]
-                    
-                    mouse = Vector((x,y))
-                    dists = [(mouse - snap).length for snap in screen_snaps]
-                    
-                    if len(dists):
-                        best = min(dists)
-                        if best < 2 * settings.extend_radius and best > 4: #TODO unify selection mouse pixel radius.
-
-                            best_vert = screen_snaps[dists.index(best)]
-                            view_z = rv3d.view_rotation * Vector((0,0,1))
-                            if view_z.dot(end_cut.plane_no) > -.75 and view_z.dot(end_cut.plane_no) < .75:
-
-                                imx = rv3d.view_matrix.inverted()
-                                normal_3d = imx.transposed() * end_cut.plane_no
-                                if n == 1 or len(end_cuts) == 1:
-                                    normal_3d = -1 * normal_3d
-                                screen_no = Vector((normal_3d[0],normal_3d[1]))
-                                angle = math.atan2(screen_no[1],screen_no[0]) - 1/2 * math.pi
-                                left = angle + math.pi
-                                right =  angle
-                                self.snap = [path, end_cut]
-                                
-                                if end_cut.desc == 'CUT_LINE' and len(path.cuts) > 1:
-    
-                                    self.snap_circle = contour_utilities.pi_slice(best_vert[0],best_vert[1],settings.extend_radius,.1 * settings.extend_radius, left,right, 20,t_fan = True)
-                                    self.snap_circle.append(self.snap_circle[0])
-                                else:
-                                    self.snap_circle = contour_utilities.simple_circle(best_vert[0], best_vert[1], settings.extend_radius, 20)
-                                    self.snap_circle.append(self.snap_circle[0])
-                                    
-                                breakout = True
-                                if best < settings.extend_radius:
-                                    snapped = True
-                                    self.snap_color = (handle_color[0], handle_color[1], handle_color[2], 1.00)
-                                    
-                                else:
-                                    alpha = 1 - best/(2*settings.extend_radius)
-                                    self.snap_color = (handle_color[0], handle_color[1], handle_color[2], 0.50)
-                                    
-                                break
-                        
-                    if breakout:
-                        break
-                    
-            if not breakout:
-                self.snap = []
-                self.snap_circle = []
-                
-    def hover_loop_mode(self,context, settings, x,y):
-        '''
-        Handles mouse selection and hovering
-        '''
-        self.help_box.hover(x,y)
-        #identify hover target for highlighting
-        if self.cut_paths != []:
-            new_target = False
-            target_at_all = False
-            
-            for path in self.cut_paths:
-                for c_cut in path.cuts:
-                    if not c_cut.select:
-                        c_cut.unhighlight(settings) 
-                    
-                    h_target = c_cut.active_element(context,x,y)
-                    if h_target:
-                        c_cut.highlight(settings)
-                        target_at_all = True
-                         
-                        if (h_target != self.hover_target) or (h_target.select and not self.cut_line_widget):
-                            
-                            self.hover_target = h_target
-                            if self.hover_target.desc == 'CUT_LINE':
-
-                                if self.hover_target.select:
-                                    for possible_parent in self.cut_paths:
-                                        if self.hover_target in possible_parent.cuts:
-                                            parent_path = possible_parent
-                                            break
-                                    
-                                    #spawn a new widget        
-                                    self.cut_line_widget = CutLineManipulatorWidget(context, 
-                                                                                    settings,
-                                                                                    self.original_form, self.bme,
-                                                                                    self.hover_target,
-                                                                                    parent_path,
-                                                                                    x,
-                                                                                    y)
-                                    self.cut_line_widget.derive_screen(context)
-                                
-                                else:
-                                    self.cut_line_widget = None
-                            
-                        else:
-                            if self.cut_line_widget:
-                                self.cut_line_widget.x = x
-                                self.cut_line_widget.y = y
-                                self.cut_line_widget.derive_screen(context)
-                    #elif not c_cut.select:
-                        #c_cut.geom_color = (settings.geom_rgb[0],settings.geom_rgb[1],settings.geom_rgb[2],1)          
-            if not target_at_all:
-                self.hover_target = None
-                self.cut_line_widget = None
-    
-    
-    ####Non Interactive/Non Data Operators###
-    def mode_set_guide(self,context):
-        
-        self.mode = 'main guide'
-        self.sel_loop = None  #because loop may not exist after path level operations like changing n_rings
-        if self.sel_path:
-            self.sel_path.highlight(self.settings)
-                    
-        if self._timer:
-            context.window_manager.event_timer_remove(self._timer)
-            self._timer = None
-            
-        context.area.header_text_set(text = self.guide_msg)    
-    
-    def mode_set_loop(self):
-        for path in self.cut_paths:
-            for cut in path.cuts:
-                cut.deselect(self.settings)
-        if self.sel_path and len(self.sel_path.cuts):
-            self.sel_loop = self.sel_path.cuts[-1]
-            self.sel_path.cuts[-1].do_select(self.settings)
-        
-    #### Segment Operators####
-    
-    def segment_shift(self,context, up = True, s = 0.05):
-        self.create_undo_snapshot('PATH_SHIFT')     
-        for cut in self.sel_path.cuts:
-            cut.shift += (-1 + 2 * up) * s
-            cut.simplify_cross(self.sel_path.ring_segments)
-                                
-        self.sel_path.connect_cuts_to_make_mesh(self.original_form)
-        self.sel_path.update_visibility(context, self.original_form)
-        
-    def segment_n_loops(self,context, path, n):
-        if n < 3: return
-        if not path.seg_lock:
-            self.create_undo_snapshot('PATH_SEGMENTS')
-            path.segments = n
-            path.create_cut_nodes(context)
-            path.snap_to_object(self.original_form, raw = False, world = False, cuts = True)
-            path.cuts_on_path(context, self.original_form, self.bme)
-            path.connect_cuts_to_make_mesh(self.original_form)
-            path.update_visibility(context, self.original_form)
-            path.backbone_from_cuts(context, self.original_form, self.bme)
-    
-    def segment_smooth(self,context, settings):
-        method = settings.smooth_method
-        if method not in {'PATH_NORMAL','CENTER_MASS','ENDPOINT'}: return
-        
-        self.create_undo_snapshot('SMOOTH')
-        if method == 'PATH_NORMAL':
-            #path.smooth_normals
-            self.sel_path.average_normals(context, self.original_form, self.bme)
-            self.temporary_message_start(context, 'Smooth normals based on drawn path')
-            
-        elif method == 'CENTER_MASS':
-            #smooth CoM path
-            self.temporary_message_start(context, 'Smooth normals based on CoM path')
-            self.sel_path.smooth_normals_com(context, self.original_form, self.bme, iterations = 2)
-        
-        elif method == 'ENDPOINT':
-            #path.interpolate_endpoints
-            self.temporary_message_start(context, 'Smoothly interpolate normals between the endpoints')
-            self.sel_path.interpolate_endpoints(context, self.original_form, self.bme)
-       
-        self.sel_path.connect_cuts_to_make_mesh(self.original_form)
-        self.sel_path.backbone_from_cuts(context, self.original_form, self.bme) 
-                   
-    def cursor_to_segment(self, context):
-        half = math.floor(len(self.sel_path.cuts)/2)
-                            
-        if math.fmod(len(self.sel_path.cuts), 2):  #5 segments is 6 rings
-            loc = 0.5 * (self.sel_path.cuts[half].plane_com + self.sel_path.cuts[half+1].plane_com)
-        else:
-            loc = self.sel_path.cuts[half].plane_com
-                            
-        context.scene.cursor_location = loc
-    
-    #### Loop/Cut  Operators####
-    def loop_select(self,context,eventd):
-        
-        if self.hover_target and self.hover_target != self.sel_loop:
-                        
-            self.sel_loop = self.hover_target    
-            if not eventd['shift']:
-                for path in self.cut_paths:
-                    for cut in path.cuts:
-                        cut.deselect(self.settings)  
-                    if self.sel_loop in path.cuts and path != self.sel_path:
-                            path.do_select(self.settings)
-                            path.unhighlight(self.settings) #TODO, don't highlight in loop mode
-                            self.sel_path = path
-                    else:
-                        path.deselect(self.settings)
-                          
-            #select the ring
-            self.hover_target.do_select(self.settings)
-            
-            return True
-        else:
-            return False
-                                        
-    def loop_shift(self,context,eventd, shift = 0.05, up = True, undo = True):    
-        if undo:
-            self.create_undo_snapshot('LOOP_SHIFT')
-            
-        self.sel_loop.shift += shift * (-1 + 2 * up)
-        self.sel_loop.simplify_cross(self.sel_path.ring_segments)
-        
-        for path in self.cut_paths:
-            if self.sel_loop in path.cuts:
-                path.connect_cuts_to_make_mesh(self.original_form)
-                path.update_backbone(context, self.original_form, self.bme, self.sel_loop, insert = False)
-                path.update_visibility(context, self.original_form)
-
-               
-    def loop_nverts_change(self, context, eventd, n):
-        if n < 3:
-            n = 3
-            
-        self.create_undo_snapshot('RING_SEGMENTS')  
-        
-        for path in self.cut_paths:
-            if self.sel_loop in path.cuts:
-                if not path.ring_lock:
-                    old_segments = path.ring_segments
-                    path.ring_segments = n
-                        
-                    for cut in path.cuts:
-                        new_bulk_shift = round(cut.shift * old_segments/path.ring_segments)
-                        new_fine_shift = old_segments/path.ring_segments * cut.shift - new_bulk_shift
-                        
-                        
-                        new_shift =  path.ring_segments/old_segments * cut.shift
-                        
-                        print(new_shift - new_bulk_shift - new_fine_shift)
-                        cut.shift = new_shift
-                        cut.simplify_cross(path.ring_segments)
-                    
-                    path.backbone_from_cuts(context, self.original_form, self.bme)    
-                    path.connect_cuts_to_make_mesh(self.original_form)
-                    path.update_visibility(context, self.original_form)
-                    
-                    self.temporary_message_start(context, 'RING SEGMENTS %i' %path.ring_segments)
-                    self.msg_start_time = time.time()
-                else:
-                    self.temporary_message_start(context, 'RING SEGMENTS: Can not be changed.  Path Locked')
-        
-    def loop_align(self,context, eventd, undo = True):
-        
-        if undo:
-            self.create_undo_snapshot('ALIGN')
-        #if not event.ctrl and not event.shift:
-        act = 'BETWEEN'
-        #act = 'FORWARD'
-        #act = 'BACKWARD'
-            
-        self.sel_path.align_cut(self.sel_loop, mode = act, fine_grain = True)
-        self.sel_loop.simplify_cross(self.sel_path.ring_segments)
-        
-        self.sel_path.connect_cuts_to_make_mesh(self.original_form)
-        self.sel_path.update_backbone(context, self.original_form, self.bme, self.sel_loop, insert = False)
-        self.sel_path.update_visibility(context, self.original_form)
-        
-    
-    def loops_delete(self,context,loops, undo = True):
-        '''
-        removes a cut from a path
-        if it's the only cut, removes the whole path
-        ready for multipl selected cuts: TODO test
-        '''
-        if undo:
-            self.create_undo_snapshot('DELETE')
-        
-        #Identify the paths
-        update_paths = set()
-        remove_paths = set()
-        for loop in loops:
-            for path in self.cut_paths:
-                if loop in path.cuts:
-                    if len(path.cuts) > 1 or len(path.cuts) == 1 and path.existing_head:
-                        path.remove_cut(context, self.original_form, self.bme, loop)
-                        if path not in update_paths:
-                            update_paths.add(path)
-                            
-                        
-                        
-                    else:
-                        if path not in remove_paths:
-                            remove_paths.add(path)
-        for u_path in update_paths - remove_paths:
-            u_path.connect_cuts_to_make_mesh(self.original_form)
-            u_path.update_visibility(context, self.original_form)
-            u_path.backbone_from_cuts(context, self.original_form, self.bme)                
-        
-        
-        for r_path in remove_paths:
-            
-            self.cut_paths.remove(r_path)
-            
-        self.sel_path = None
-        self.sel_loop = None
-    
-    
-    ####Interactive/Modal Operators
-    
-    def prepare_rotate(self,context, eventd, undo = True):
-        '''
-        TODO path from selected loop
-        '''
-        if undo:
-            self.create_undo_snapshot('ROTATE')
-        
-        #TODO...if CoM is off screen, then what?
-        x,y = eventd['mouse']
-        screen_pivot = location_3d_to_region_2d(context.region,context.space_data.region_3d,self.sel_loop.plane_com)
-        self.cut_line_widget = CutLineManipulatorWidget(context, self.settings, 
-                                                        self.original_form, self.bme,
-                                                        self.sel_loop,
-                                                        self.sel_path,
-                                                        screen_pivot[0],screen_pivot[1],
-                                                        hotkey = True)
-        self.cut_line_widget.transform_mode = 'ROTATE_VIEW'
-        self.cut_line_widget.initial_x = x
-        self.cut_line_widget.initial_y = y
-        self.cut_line_widget.derive_screen(context)
-        
-    def prepare_translate(self,context, eventd, undo = True):
-        '''
-        TODO path from selected loop
-        '''
-        if undo:
-            self.create_undo_snapshot('EDGE_SLIDE')
-        
-        x,y = eventd['mouse']
-        self.cut_line_widget = CutLineManipulatorWidget(context, self.settings, 
-                                                        self.original_form, self.bme,
-                                                        self.sel_loop,
-                                                        self.sel_path,
-                                                        x,y,
-                                                        hotkey = True)
-        self.cut_line_widget.transform_mode = 'EDGE_SLIDE'    
-        self.cut_line_widget.initial_x = x
-        self.cut_line_widget.initial_y = y
-        self.cut_line_widget.derive_screen(context)
-    
-    def prepare_widget(self, eventd):
-        '''
-        widget already exists
-        '''
-        self.create_undo_snapshot('WIDGET_TRANSFORM')
-        self.cut_line_widget.derive_screen(eventd['context'])
-        
-    def widget_transform(self,context,settings, eventd):
-        
-        x,y = eventd['mouse']
-        shft = eventd['shift']
-        self.cut_line_widget.user_interaction(context, x, y, shift = shft)
-        
-        self.sel_loop.cut_object(context, self.original_form, self.bme)
-        self.sel_loop.simplify_cross(self.sel_path.ring_segments)
-        self.sel_loop.update_com()
-        self.sel_path.align_cut(self.sel_loop, mode = 'BETWEEN', fine_grain = True)
-        
-        self.sel_path.connect_cuts_to_make_mesh(self.original_form)
-        self.sel_path.update_visibility(context, self.original_form)
-        
-        self.temporary_message_start(context, 'WIDGET_TRANSFORM: ' + str(self.cut_line_widget.transform_mode))    
-
-    ########################
-    #### modal functions####
-    
-    def modal_nav(self, eventd):
-        events_nav = self.keymap['navigate']
-        handle_nav = False
-        handle_nav |= eventd['ftype'] in events_nav
-        
-        if handle_nav: return 'nav'
-            
-        return ''
-         
-    def modal_loop(self, eventd): 
-        self.footer = 'Loop Mode'
-        
-        #############################################
-        # general navigation
-        nmode = self.modal_nav(eventd)
-        if nmode:
-            return nmode  #stop here and tell parent modal to 'PASS_THROUGH'
-        
-        ########################################
-        # accept / cancel hard coded
-        if eventd['press'] in self.keymap['help']:
-            if  self.help_box.is_collapsed:
-                self.help_box.uncollapse()
-            else:
-                self.help_box.collapse()
-            self.help_box.snap_to_corner(eventd['context'],corner = [1,1])
-        
-        if eventd['press'] in self.keymap['confirm']:
-            self.finish_mesh(eventd['context'])
-            eventd['context'].area.header_text_set()
-            return 'finish'
-        
-        if eventd['press'] in self.keymap['cancel']:
-            eventd['context'].area.header_text_set()
-            return 'cancel'
-        
-        #####################################
-        # general, non modal commands
-        if eventd['press'] in self.keymap['undo']:
-            print('undo it!')
-            self.undo_action()
-            self.temporary_message_start(eventd['context'], "UNDO: %i steps in undo_cache" % len(contour_undo_cache))
-            return ''
-        
-        if eventd['press'] in self.keymap['mode']:
-            self.footer = 'Guide Mode'
-            self.mode_set_guide(eventd['context'])
-            return 'main guide'
-     
-        if eventd['type'] == 'MOUSEMOVE':  #mouse movement/hovering widget
-            x,y = eventd['mouse']
-            self.hover_loop_mode(eventd['context'], self.settings, x,y)
-            return ''
-        
-        if eventd['press'] in selection_mouse(): #self.keymap['select']: # selection
-            ret = self.loop_select(eventd['context'], eventd)
-            if ret:
-                return ''
-        
-   
-        if eventd['press'] in self.keymap['action']:   # cutting and widget hard coded to LMB
-            if self.help_box.is_hovered:
-                if  self.help_box.is_collapsed:
-                    self.help_box.uncollapse()
-                else:
-                    self.help_box.collapse()
-                self.help_box.snap_to_corner(eventd['context'],corner = [1,1])
-            
-                return ''
-            
-            if self.cut_line_widget:
-                self.prepare_widget(eventd)
-                
-                return 'widget'
-            
-            else:
-                self.footer = 'Cutting'
-                x,y = eventd['mouse']
-                self.sel_loop = self.click_new_cut(eventd['context'], self.settings, x,y)    
-                return 'cutting'
-        
-        if eventd['press'] in self.keymap['new']:
-            self.force_new = self.force_new != True
-            return ''
-        ###################################
-        # selected contour loop commands
-        
-        if self.sel_loop:
-            if eventd['press'] in self.keymap['delete']:
-                
-                self.loops_delete(eventd['context'], [self.sel_loop])
-                self.temporary_message_start(eventd['context'], 'DELETE')
-                return ''
-            
-
-            if eventd['press'] in self.keymap['rotate']:
-                self.prepare_rotate(eventd['context'],eventd)
-                #header text handled during rotation
-                return 'widget'
-            
-            if eventd['press'] in self.keymap['translate']:
-                self.prepare_translate(eventd['context'], eventd)
-                #header text handled during translation
-                return 'widget'
-            
-            if eventd['press'] in self.keymap['align']:
-                self.loop_align(eventd['context'], eventd)
-                self.temporary_message_start(eventd['context'], 'ALIGN LOOP')
-                return ''
-            
-            if eventd['press'] in self.keymap['up shift']:
-                self.loop_shift(eventd['context'], eventd, up = True)
-                self.temporary_message_start(eventd['context'], 'SHIFT: ' + str(self.sel_loop.shift))
-                return ''
-            
-            if eventd['press'] in self.keymap['dn shift']:
-                self.loop_shift(eventd['context'], eventd, up = False)
-                self.temporary_message_start(eventd['context'], 'SHIFT: ' + str(self.sel_loop.shift))
-                return ''
-            
-            if eventd['press'] in self.keymap['up count']:
-                n = len(self.sel_loop.verts_simple)
-                self.loop_nverts_change(eventd['context'], eventd, n+1)
-                #message handled within op
-                return ''
-            
-            if eventd['press'] in self.keymap['dn count']:
-                n = len(self.sel_loop.verts_simple)
-                self.loop_nverts_change(eventd['context'], eventd, n-1)
-                #message handled within op
-                return ''
-            
-            if eventd['press'] in self.keymap['snap cursor']:
-                eventd['context'].scene.cursor_location = self.sel_loop.plane_com
-                self.temporary_message_start(eventd['context'], "Cursor to loop")
-                return ''
-            
-            if eventd['press'] in self.keymap['view cursor']:
-                bpy.ops.view3d.view_center_cursor()
-                self.temporary_message_start(eventd['context'], "View to cursor")
-                return ''
-                
-        return ''
-       
-    def modal_guide(self, eventd):
-        self.footer = 'Guide Mode'
-        #############################################
-        # general navigation
-         
-        nmode = self.modal_nav(eventd)
-        if nmode:
-            self.mode_last = 'main guide'
-            return nmode
-         
-        ########################################
-        #help
-        if eventd['press'] in self.keymap['help']:
-            if  self.help_box.is_collapsed:
-                self.help_box.uncollapse()
-            else:
-                self.help_box.collapse()
-            self.help_box.snap_to_corner(eventd['context'],corner = [1,1])
-            
-        # accept / cancel 
-        if eventd['press'] in self.keymap['confirm']:
-            self.finish_mesh(eventd['context'])
-            eventd['context'].area.header_text_set()
-            return 'finish'
-         
-        if eventd['press'] in self.keymap['cancel']:
-            eventd['context'].area.header_text_set()
-            return 'cancel'
-         
-         
-        if eventd['press'] in self.keymap['mode']:
-            self.mode_set_loop()
-            return 'main loop'
-         
-        if eventd['press'] in self.keymap['new']:
-            self.force_new = self.force_new != True
-            return '' 
-        
-        if eventd['press'] in self.keymap['undo']:
-            self.undo_action()
-            self.temporary_message_start(eventd['context'], "UNDO: %i steps remain in undo_cache" % len(contour_undo_cache))
-            return ''
-        
-        #####################################
-        # general, non modal commands
-         
-        if eventd['type'] == 'MOUSEMOVE':  #mouse movement/hovering widget
-            x,y = eventd['mouse']
-            self.hover_guide_mode(eventd['context'], self.settings, x, y)
-            return ''
-        
-        if eventd['press'] in selection_mouse(): #self.keymap['select']: # selection
-            if self.hover_target and self.hover_target.desc == 'CUT SERIES':
-                self.hover_target.do_select(self.settings)
-                self.sel_path = self.hover_target
-                
-                for path in self.cut_paths:
-                    if path != self.hover_target:
-                        path.deselect(self.settings) 
-                
-                return ''
-         
-        if eventd['press'] in self.keymap['action']: #LMB hard code for sketching
-            
-            if self.help_box.is_hovered:
-                if  self.help_box.is_collapsed:
-                    self.help_box.uncollapse()
-                else:
-                    self.help_box.collapse()
-                self.help_box.snap_to_corner(eventd['context'],corner = [1,1])
-                return ''
-
-            self.footer = 'sketching'
-            x,y = eventd['mouse']
-            self.sketch = [(x,y)] 
-            return 'sketch'
-        ###################################
-        # selected contour segment commands
-         
-        if self.sel_path:
-            if eventd['press'] in self.keymap['delete']:
-                self.create_undo_snapshot('DELETE')
-                self.cut_paths.remove(self.sel_path)
-                self.sel_path = None
-                self.temporary_message_start(eventd['context'], 'DELETED PATH')
-                        
-                return ''
-            
-            if eventd['press'] in self.keymap['up shift']:
-                self.segment_shift(eventd['context'], up = True)
-                self.temporary_message_start(eventd['context'], 'SHIFT: ' + str(round(self.sel_path.cuts[0].shift,3)))
-                return ''
-            
-            if eventd['press'] in self.keymap['dn shift']:
-                self.segment_shift(eventd['context'], up = False)
-                self.temporary_message_start(eventd['context'], 'SHIFT: ' + str(round(self.sel_path.cuts[0].shift,3)))
-                return 
-            
-            if eventd['press'] in self.keymap['up count']:
-                n = self.sel_path.segments + 1
-                if self.sel_path.seg_lock:
-                    self.temporary_message_start(eventd['context'], 'PATH SEGMENTS: Path is locked, cannot adjust segments')
-                else:
-                    self.segment_n_loops(eventd['context'], self.sel_path, n)    
-                    self.temporary_message_start(eventd['context'], 'PATH SEGMENTS: %i' % n)
-                return ''
-            
-            if eventd['press'] in self.keymap['dn count']:
-                n = self.sel_path.segments - 1
-                if self.sel_path.seg_lock:
-                    self.temporary_message_start(eventd['context'], 'PATH SEGMENTS: Path is locked, cannot adjust segments')
-                elif n < 3:
-                    self.temporary_message_start(eventd['context'], 'PATH SEGMENTS: You want more segments than that!')
-                else:
-                    self.segment_n_loops(eventd['context'], self.sel_path, n)    
-                    self.temporary_message_start(eventd['context'], 'PATH SEGMENTS: %i' % n)
-                return ''
-            
-            if eventd['press'] in self.keymap['smooth']:
-                
-                self.segment_smooth(eventd['context'], self.settings)
-                #messaging handled in operator
-                return ''
-            
-            if eventd['press'] in self.keymap['snap cursor']:
-                self.cursor_to_segment(eventd['context'])
-                self.temporary_message_start(eventd['context'], 'Cursor to Segment')
-                return ''
-             
-             
-            if eventd['press'] in self.keymap['view cursor']:
-                bpy.ops.view3d.view_center_cursor()
-                return ''
-                 
-        return ''
-    
-    def modal_cut(self, eventd):
-        if eventd['type'] == 'MOUSEMOVE':
-            x,y = eventd['mouse']
-            p = eventd['pressure']
-            self.sel_loop.tail.x = x
-            self.sel_loop.tail.y = y      
-            return ''
-        
-        if eventd['release'] in self.keymap['action']: #LMB hard code for cut
-            print('new cut made')
-            x,y = eventd['mouse']
-            self.release_place_cut(eventd['context'], self.settings, x, y)
-            return 'main loop'
-        
-    def modal_sketching(self, eventd):
-
-        if eventd['type'] == 'MOUSEMOVE':
-            x,y = eventd['mouse']
-            self.sketch_curpos = (x,y)
-            
-            if not len(self.sketch):
-                #somehow we got into sketching w/o sketching
-                return 'main guide'
-            
-            (lx, ly) = self.sketch[-1]
-            #on the fly, backwards facing, smoothing
-            ss0,ss1 = self.stroke_smoothing,1-self.stroke_smoothing
-            self.sketch += [(lx*ss0+x*ss1, ly*ss0+y*ss1)] #vs append?
-                        
-            return ''
-        
-        elif eventd['release'] in self.keymap['action']:
-            print('released....trying to make a new path')
-            self.sketch_confirm(eventd['context'])
-                
-            return 'main guide'
-        
-        return ''
-    
-    def modal_widget_tool(self,eventd):
-        context = eventd['context']
-
-        if eventd['type'] == 'MOUSEMOVE':
-            self.widget_transform(context, self.settings, eventd)
-            return ''
-        
-        elif eventd['release'] in self.keymap['action'] | self.keymap['modal confirm']:
-            self.cut_line_widget = None
-            self.sel_path.update_backbone(context, self.original_form, self.bme, self.sel_loop, insert = False)
-            return 'main loop'
-        
-        elif eventd['press'] in self.keymap['modal cancel']:
-            self.cut_line_widget.cancel_transform()
-            self.sel_loop.cut_object(context, self.original_form, self.bme)
-            self.sel_loop.simplify_cross(self.sel_path.ring_segments)
-            self.sel_loop.update_com()
-            
-            self.sel_path.connect_cuts_to_make_mesh(self.original_form)
-            self.sel_path.update_visibility(context, self.original_form)
-        
-            return 'main loop'    
-                    
-    def modal(self, context, event):
-        context.area.tag_redraw()
-        settings = common_utilities.get_settings()
-        eventd = self.get_event_details(context, event)
-        #if eventd['type'] != 'TIMER':
-            #print((eventd['type'], eventd['value']))
-            
-        if event.type == 'TIMER':
-            self.check_message(context)
-            return {'RUNNING_MODAL'}
-        
-        FSM = {}
-        FSM['main loop']    = self.modal_loop
-        FSM['main guide']   = self.modal_guide
-        FSM['nav']          = self.modal_nav
-        FSM['cutting']      = self.modal_cut
-        FSM['sketch']       = self.modal_sketching
-        FSM['widget']       = self.modal_widget_tool
-        
-        self.cur_pos = eventd['mouse']
-        nmode = FSM[self.mode](eventd)
-        self.mode_pos = eventd['mouse']
-        
-        
-        
-        #self.is_navigating = (nmode == 'nav')
-        if nmode == 'nav': return {'PASS_THROUGH'}
-        
-        if nmode in {'finish','cancel'}:
-            common_utilities.callback_cleanup(self, context)
-            self.kill_timer(context)
-            return {'FINISHED'} if nmode == 'finish' else {'CANCELLED'}
-        
-        if nmode: self.mode = nmode
-        
-        return {'RUNNING_MODAL'}
-
-    def invoke(self, context, event):
-        #HINT you are in contours code
-        #TODO Settings harmon CODE REVIEW
-        settings = common_utilities.get_settings()
-        self.settings = settings
-        self.keymap = key_maps.rtflow_default_keymap_generate()
-        
-        my_dir = os.path.split(os.path.abspath(__file__))[0]
-        filename = os.path.join(my_dir, "help/help_contours.txt")
-        if os.path.isfile(filename):
-            help_txt = open(filename, mode='r').read()
-        else:
-            help_txt = "No Help File found, please reinstall!"
-
-        self.help_box = TextBox(context,500,500,300,200,10,20,help_txt)
-        if not settings.help_def:
-            self.help_box.collapse()
-        self.help_box.snap_to_corner(context, corner = [1,1])
-        
-        if context.space_data.viewport_shade in {'WIREFRAME','BOUNDBOX'}:
-            showErrorMessage('Viewport shading must be at least SOLID')
-            return {'CANCELLED'}
-        elif context.mode == 'EDIT_MESH' and len(context.selected_objects) != 2:
-            showErrorMessage('Must select exactly two objects')
-            return {'CANCELLED'}
-        elif context.mode == 'OBJECT' and len(context.selected_objects) != 1:
-            showErrorMessage('Must select only one object')
-            return {'CANCELLED'}
-        
-        self.mode = 'main loop'
-        self.mode_last = 'main loop'
-        
-        self.is_navigating = False
-        self.force_new = False
-        self.post_update = True
-        self.last_matrix = None
-        
-        self.mode_pos      = (0,0)
-        self.cur_pos       = (0,0)
-        self.mode_radius   = 0
-        self.action_center = (0,0)
-        self.action_radius = 0
-        self.sketch_curpos = (0,0)
-        self.sketch_pressure = 1
-        self.sketch = []
-        
-        self.footer = ''
-        self.footer_last = ''
-        
-        
-        
-        self._timer = context.window_manager.event_timer_add(0.1, context.window)
-        
-        self.stroke_smoothing = 0.5          # 0: no smoothing. 1: no change
-        self.segments = settings.vertex_count
-        self.guide_cuts = settings.ring_count
-         
-        #here is where we will cache verts edges and faces
-        #unti lthe user confirms and we output a real mesh.
-        self.verts = []
-        self.edges = []
-        self.faces = []
-        
-        self.cut_lines = []
-        self.cut_paths = []
-        self.draw_cache = []
-
-        #what is the mouse over top of currently
-        self.hover_target = None
-        #keep track of selected cut_line and path
-        self.sel_loop = None   #TODO: Change this to selected_loop
-        
-        if context.mode == 'OBJECT':
-            #self.bme, self.dest_bme, self.dest_ob, self.original_form etc are all defined inside
-            self.mesh_data_gather_object_mode(context)
-        elif 'EDIT' in context.mode:
-            self.mesh_data_gather_edit_mode(context)       
-        if settings.use_x_ray:
-            self.orig_x_ray = self.dest_ob.show_x_ray
-            self.dest_ob.show_x_ray = True     
-            
-        #potential item for snapping in 
-        self.snap = []
-        self.snap_circle = []
-
-        handle_color = settings.theme_colors_active[settings.theme]
-        self.snap_color = (handle_color[0], handle_color[1], handle_color[2], 1.00)
-
-        if len(self.cut_paths) == 0:
-            self.sel_path = None   #TODO: change this to selected_segment
-        else:
-            print('there is a selected_path')
-            self.sel_path = self.cut_paths[-1] #this would be an existing path from selected geom in editmode
-        
-        self.cut_line_widget = None  #An object of Class "CutLineManipulator" or None
-        self.widget_interaction = False  #Being in the state of interacting with a widget o
-        self.hot_key = None  #Keep track of which hotkey was pressed
-        self.draw = False  #Being in the state of drawing a guide stroke
-        
-        self.loop_msg = 'LOOP MODE:  Sel, Trans, Rotate follow Blender, LMB: Cut, SHIFT+WHEEL, +/-:increase/decrease segments, CTRL/SHIFT+A: Align, X: Delete, SHIFT+S: Cursor to Stroke, C: View to Cursor, N: Force New Segment, TAB: toggle Guide mode'
-        self.guide_msg = 'GUIDE MODE: Sel follows Blender, LMB to Sketch, CTRL+S: smooth, SHIFT+WHEEL, +/-: increase/decrease segments, <-,-> to Shift,TAB: toggle Loop mode'
-        context.area.header_text_set(self.loop_msg)
-            
-        #timer for temporary messages
-        self._timer = None
-        self.msg_start_time = time.time()
-        self.msg_duration = .75
-        
-        
-        # switch to modal
-        self._handle = bpy.types.SpaceView3D.draw_handler_add(self.draw_callback, (context, ), 'WINDOW', 'POST_PIXEL')
-        context.window_manager.modal_handler_add(self)
-        return {'RUNNING_MODAL'}
-        
-
-
-################### Polystrips ###################
-
-=======
 from .contours_modal import CGC_Contours
->>>>>>> b9dc3ac5
 
 # Used to store keymaps for addon
 addon_keymaps = []
@@ -1633,13 +61,11 @@
     bpy.utils.register_class(RetopoFlowPreferences)
     bpy.utils.register_class(CGCOOKIE_OT_retopoflow_panel)
     bpy.utils.register_class(CGCOOKIE_OT_retopoflow_menu)
+    
     bpy.utils.register_class(CGC_Polystrips)
-<<<<<<< HEAD
     bpy.utils.register_class(CGC_Tweak)
-
-=======
     bpy.utils.register_class(CGC_Contours)
->>>>>>> b9dc3ac5
+    
     # Create the addon hotkeys
     kc = bpy.context.window_manager.keyconfigs.addon
    
@@ -1653,15 +79,9 @@
 
 def unregister():
     bpy.utils.unregister_class(CGC_Polystrips)
-<<<<<<< HEAD
     bpy.utils.unregister_class(CGC_Tweak)
-
-    clear_mesh_cache()
-    bpy.utils.unregister_class(CGCOOKIE_OT_contours)
-    bpy.utils.unregister_class(CGCOOKIE_OT_contours_cache_clear)
-=======
     bpy.utils.unregister_class(CGC_contours)
->>>>>>> b9dc3ac5
+    
     bpy.utils.unregister_class(CGCOOKIE_OT_retopoflow_panel)
     bpy.utils.unregister_class(CGCOOKIE_OT_retopoflow_menu)
     bpy.utils.unregister_class(RetopoFlowPreferences)
